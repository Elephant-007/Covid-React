#!/bin/bash

set -v -e

# first configure conda to have more tolerance of network problems, these
# numbers are not scientifically chosen, just merely larger than defaults
conda config --write-default
conda config --set remote_connect_timeout_secs 30.15
conda config --set remote_max_retries 10
conda config --set remote_read_timeout_secs 120.2
conda config --set show_channel_urls true
if [[ $(uname) == Linux ]]; then
    if [[ "$CONDA_SUBDIR" != "linux-32" && "$BITS32" != "yes" ]] ; then
        conda config --set restore_free_channel true
    fi
fi
conda info
conda config --show

CONDA_INSTALL="conda install -q -y"
PIP_INSTALL="pip install -q"


EXTRA_CHANNELS=""
if [ "${USE_C3I_TEST_CHANNEL}" == "yes" ]; then
    EXTRA_CHANNELS="${EXTRA_CHANNELS} -c c3i_test"
fi


# Deactivate any environment
source deactivate
# Display root environment (for debugging)
conda list

# If VANILLA_INSTALL is yes, then only Python, NumPy and pip are installed, this
# is to catch tests/code paths that require an optional package and are not
# guarding against the possibility that it does not exist in the environment.
# Create a base env first and then add to it...
# NOTE: gitpython is needed for CI testing to do the test slicing
# NOTE: pyyaml is used to ensure that the Azure CI config is valid
# NOTE: 32 bit linux... do not install NumPy, there's no conda package for >1.15
# so it has to come from pip later
if [[ "$CONDA_SUBDIR" == "linux-32" || "$BITS32" == "yes" ]]; then
    conda create -n $CONDA_ENV -q -y ${EXTRA_CHANNELS} python=$PYTHON pip gitpython pyyaml
else
    conda create -n $CONDA_ENV -q -y ${EXTRA_CHANNELS} python=$PYTHON numpy=$NUMPY pip gitpython pyyaml
fi

# Activate first
set +v
source activate $CONDA_ENV
set -v

# Install optional packages into activated env
if [ "${VANILLA_INSTALL}" != "yes" ]; then
<<<<<<< HEAD
    # Scipy, CFFI, jinja2, IPython, ipython_genutils and pygments are optional dependencies, but exercised in the test suite
    $CONDA_INSTALL ${EXTRA_CHANNELS} cffi jinja2 ipython ipython_genutils pygments
=======
    # Scipy, CFFI, jinja2, IPython and pygments are optional dependencies, but exercised in the test suite
    # pexpect is used to run the
    $CONDA_INSTALL ${EXTRA_CHANNELS} cffi jinja2 ipython pygments pexpect
>>>>>>> 57ba9e76
    # Only install scipy on 64bit, else it'll pull in NumPy, 32bit linux needs
    # to get scipy from pip
    if [[ "$CONDA_SUBDIR" != "linux-32" && "$BITS32" != "yes" ]] ; then
        $CONDA_INSTALL ${EXTRA_CHANNELS} scipy
    fi
fi

# Install the compiler toolchain
if [[ $(uname) == Linux ]]; then
    if [[ "$CONDA_SUBDIR" == "linux-32" || "$BITS32" == "yes" ]] ; then
        $CONDA_INSTALL gcc_linux-32 gxx_linux-32
    else
        $CONDA_INSTALL gcc_linux-64 gxx_linux-64
    fi
elif  [[ $(uname) == Darwin ]]; then
    $CONDA_INSTALL clang_osx-64 clangxx_osx-64
    # Install llvm-openmp and intel-openmp on OSX too
    $CONDA_INSTALL llvm-openmp intel-openmp
fi

# If on 32bit linux, now pip install NumPy (no conda package), SciPy is broken?!
if [[ "$CONDA_SUBDIR" == "linux-32" || "$BITS32" == "yes" ]] ; then
    $PIP_INSTALL numpy==$NUMPY
fi

# Install latest llvmlite build
$CONDA_INSTALL -c numba/label/dev llvmlite

# Install latest ipykernel for testing
$CONDA_INSTALL ipykernel

# Install dependencies for building the documentation
if [ "$BUILD_DOC" == "yes" ]; then $CONDA_INSTALL sphinx=2.4.4 sphinx_rtd_theme pygments numpydoc; fi
if [ "$BUILD_DOC" == "yes" ]; then $PIP_INSTALL rstcheck; fi
# Install dependencies for code coverage (codecov.io)
if [ "$RUN_COVERAGE" == "yes" ]; then $PIP_INSTALL codecov; fi
# Install SVML
if [ "$TEST_SVML" == "yes" ]; then $CONDA_INSTALL -c numba icc_rt; fi
# Install Intel TBB parallel backend
if [ "$TEST_THREADING" == "tbb" ]; then $CONDA_INSTALL -c numba tbb=2021 tbb-devel; fi
# Install pickle5
if [ "$TEST_PICKLE5" == "yes" ]; then $PIP_INSTALL pickle5; fi
# Install typeguard
if [ "$RUN_TYPEGUARD" == "yes" ]; then $CONDA_INSTALL conda-forge::typeguard; fi

# environment dump for debug
# echo "DEBUG ENV:"
# echo "-------------------------------------------------------------------------"
# conda env export
# echo "-------------------------------------------------------------------------"<|MERGE_RESOLUTION|>--- conflicted
+++ resolved
@@ -53,14 +53,9 @@
 
 # Install optional packages into activated env
 if [ "${VANILLA_INSTALL}" != "yes" ]; then
-<<<<<<< HEAD
     # Scipy, CFFI, jinja2, IPython, ipython_genutils and pygments are optional dependencies, but exercised in the test suite
-    $CONDA_INSTALL ${EXTRA_CHANNELS} cffi jinja2 ipython ipython_genutils pygments
-=======
-    # Scipy, CFFI, jinja2, IPython and pygments are optional dependencies, but exercised in the test suite
     # pexpect is used to run the
-    $CONDA_INSTALL ${EXTRA_CHANNELS} cffi jinja2 ipython pygments pexpect
->>>>>>> 57ba9e76
+    $CONDA_INSTALL ${EXTRA_CHANNELS} cffi jinja2 ipython ipython_genutils pygments pexpect
     # Only install scipy on 64bit, else it'll pull in NumPy, 32bit linux needs
     # to get scipy from pip
     if [[ "$CONDA_SUBDIR" != "linux-32" && "$BITS32" != "yes" ]] ; then
