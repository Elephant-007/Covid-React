--- conflicted
+++ resolved
@@ -98,12 +98,9 @@
 # Install latest llvmlite build
 $CONDA_INSTALL -c numba/label/dev llvmlite
 
-<<<<<<< HEAD
 # Install importlib-metadata for Python < 3.8
 if [ $PYTHON \< "3.9" ]; then $CONDA_INSTALL importlib_metadata; fi
-=======
 
->>>>>>> f2726da4
 # Install dependencies for building the documentation
 if [ "$BUILD_DOC" == "yes" ]; then $CONDA_INSTALL sphinx=2.4.4 docutils=0.17 sphinx_rtd_theme pygments numpydoc; fi
 if [ "$BUILD_DOC" == "yes" ]; then $PIP_INSTALL rstcheck; fi
