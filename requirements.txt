setuptools
numpy>=1.10
llvmlite>=0.31
<<<<<<< HEAD
argparse
funcsigs ; python_version < '3.4'
singledispatch ; python_version < '3.4'
importlib-metadata ; python_version < '3.8'
=======
argparse
>>>>>>> f14c3933
<|MERGE_RESOLUTION|>--- conflicted
+++ resolved
@@ -1,11 +1,5 @@
 setuptools
 numpy>=1.10
 llvmlite>=0.31
-<<<<<<< HEAD
 argparse
-funcsigs ; python_version < '3.4'
-singledispatch ; python_version < '3.4'
-importlib-metadata ; python_version < '3.8'
-=======
-argparse
->>>>>>> f14c3933
+importlib-metadata ; python_version < '3.8'