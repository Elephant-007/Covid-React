--- conflicted
+++ resolved
@@ -2,14 +2,11 @@
 import copy
 import ctypes
 
-<<<<<<< HEAD
-from numba import compiler, types, errcode
-from numba.typing.templates import ConcreteTemplate, AbstractTemplate
-=======
+
+from numba.typing.templates import AbstractTemplate
 from numba import config, compiler, types, errcode
 from numba.typing.templates import ConcreteTemplate
->>>>>>> 1c47569d
-from numba import typing, lowering, utils
+from numba import typing, lowering
 
 from .cudadrv.devices import get_context
 from .cudadrv import nvvm, devicearray, driver
