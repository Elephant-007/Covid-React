--- conflicted
+++ resolved
@@ -90,13 +90,8 @@
         self._target_data = ll.create_target_data(self._data_layout)
 
     def _create_empty_module(self, name):
-<<<<<<< HEAD
         ir_module = ir.Module(name)
-        ir_module.triple = CUDA_TRIPLE[utils.MACHINE_BITS]
-=======
-        ir_module = lc.Module(name)
         ir_module.triple = CUDA_TRIPLE
->>>>>>> 5f6450b0
         if self._data_layout:
             ir_module.data_layout = self._data_layout
         nvvm.add_ir_version(ir_module)
