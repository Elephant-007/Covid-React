"""
CUDA driver bridge implementation

NOTE:
The new driver implementation uses a *_PendingDeallocs* that help prevents a
crashing the system (particularly OSX) when the CUDA context is corrupted at
resource deallocation.  The old approach ties resource management directly
into the object destructor; thus, at corruption of the CUDA context,
subsequent deallocation could further corrupt the CUDA context and causes the
system to freeze in some cases.

"""

import sys
import os
import ctypes
import weakref
import functools
import warnings
import logging
import threading
import asyncio
from itertools import product
from abc import ABCMeta, abstractmethod
from ctypes import (c_int, byref, c_size_t, c_char, c_char_p, addressof,
                    c_void_p, c_float, c_uint)
import contextlib
import importlib
import numpy as np
from collections import namedtuple, deque

from numba import mviewbuf
from numba.core import utils, serialize, config
from .error import CudaSupportError, CudaDriverError
from .drvapi import API_PROTOTYPES
from .drvapi import cu_occupancy_b2d_size, cu_stream_callback_pyobj, cu_uuid
from numba.cuda.cudadrv import enums, drvapi, _extras


MIN_REQUIRED_CC = (3, 0)


_py_decref = ctypes.pythonapi.Py_DecRef
_py_incref = ctypes.pythonapi.Py_IncRef
_py_decref.argtypes = [ctypes.py_object]
_py_incref.argtypes = [ctypes.py_object]


def make_logger():
    logger = logging.getLogger(__name__)
    # is logging configured?
    if not logger.hasHandlers():
        # read user config
        lvl = str(config.CUDA_LOG_LEVEL).upper()
        lvl = getattr(logging, lvl, None)
        if not isinstance(lvl, int):
            # default to critical level
            lvl = logging.CRITICAL
        logger.setLevel(lvl)
        # did user specify a level?
        if config.CUDA_LOG_LEVEL:
            # create a simple handler that prints to stderr
            handler = logging.StreamHandler(sys.stderr)
            fmt = '== CUDA [%(relativeCreated)d] %(levelname)5s -- %(message)s'
            handler.setFormatter(logging.Formatter(fmt=fmt))
            logger.addHandler(handler)
        else:
            # otherwise, put a null handler
            logger.addHandler(logging.NullHandler())
    return logger


class DeadMemoryError(RuntimeError):
    pass


class LinkerError(RuntimeError):
    pass


class CudaAPIError(CudaDriverError):
    def __init__(self, code, msg):
        self.code = code
        self.msg = msg
        super(CudaAPIError, self).__init__(code, msg)

    def __str__(self):
        return "[%s] %s" % (self.code, self.msg)


def find_driver():

    envpath = config.CUDA_DRIVER

    if envpath == '0':
        # Force fail
        _raise_driver_not_found()

    # Determine DLL type
    if sys.platform == 'win32':
        dlloader = ctypes.WinDLL
        dldir = ['\\windows\\system32']
        dlnames = ['nvcuda.dll']
    elif sys.platform == 'darwin':
        dlloader = ctypes.CDLL
        dldir = ['/usr/local/cuda/lib']
        dlnames = ['libcuda.dylib']
    else:
        # Assume to be *nix like
        dlloader = ctypes.CDLL
        dldir = ['/usr/lib', '/usr/lib64']
        dlnames = ['libcuda.so', 'libcuda.so.1']

    if envpath:
        try:
            envpath = os.path.abspath(envpath)
        except ValueError:
            raise ValueError("NUMBA_CUDA_DRIVER %s is not a valid path" %
                             envpath)
        if not os.path.isfile(envpath):
            raise ValueError("NUMBA_CUDA_DRIVER %s is not a valid file "
                             "path.  Note it must be a filepath of the .so/"
                             ".dll/.dylib or the driver" % envpath)
        candidates = [envpath]
    else:
        # First search for the name in the default library path.
        # If that is not found, try the specific path.
        candidates = dlnames + [os.path.join(x, y)
                                for x, y in product(dldir, dlnames)]

    # Load the driver; Collect driver error information
    path_not_exist = []
    driver_load_error = []

    for path in candidates:
        try:
            dll = dlloader(path)
        except OSError as e:
            # Problem opening the DLL
            path_not_exist.append(not os.path.isfile(path))
            driver_load_error.append(e)
        else:
            return dll

    # Problem loading driver
    if all(path_not_exist):
        _raise_driver_not_found()
    else:
        errmsg = '\n'.join(str(e) for e in driver_load_error)
        _raise_driver_error(errmsg)


DRIVER_NOT_FOUND_MSG = """
CUDA driver library cannot be found.
If you are sure that a CUDA driver is installed,
try setting environment variable NUMBA_CUDA_DRIVER
with the file path of the CUDA driver shared library.
"""

DRIVER_LOAD_ERROR_MSG = """
Possible CUDA driver libraries are found but error occurred during load:
%s
"""


def _raise_driver_not_found():
    raise CudaSupportError(DRIVER_NOT_FOUND_MSG)


def _raise_driver_error(e):
    raise CudaSupportError(DRIVER_LOAD_ERROR_MSG % e)


def _build_reverse_error_map():
    prefix = 'CUDA_ERROR'
    map = utils.UniqueDict()
    for name in dir(enums):
        if name.startswith(prefix):
            code = getattr(enums, name)
            map[code] = name
    return map


def _getpid():
    return os.getpid()


ERROR_MAP = _build_reverse_error_map()

MISSING_FUNCTION_ERRMSG = """driver missing function: %s.
Requires CUDA 9.2 or above.
"""


class Driver(object):
    """
    Driver API functions are lazily bound.
    """
    _singleton = None

    def __new__(cls):
        obj = cls._singleton
        if obj is not None:
            return obj
        else:
            obj = object.__new__(cls)
            cls._singleton = obj
        return obj

    def __init__(self):
        self.devices = utils.UniqueDict()
        self.is_initialized = False
        self.initialization_error = None
        self.pid = None
        try:
            if config.DISABLE_CUDA:
                msg = ("CUDA is disabled due to setting NUMBA_DISABLE_CUDA=1 "
                       "in the environment, or because CUDA is unsupported on "
                       "32-bit systems.")
                raise CudaSupportError(msg)
            self.lib = find_driver()
        except CudaSupportError as e:
            self.is_initialized = True
            self.initialization_error = e

    def initialize(self):
        # lazily initialize logger
        global _logger
        _logger = make_logger()

        self.is_initialized = True
        try:
            _logger.info('init')
            self.cuInit(0)
        except CudaAPIError as e:
            self.initialization_error = e
            raise CudaSupportError("Error at driver init: \n%s:" % e)
        else:
            self.pid = _getpid()

        self._initialize_extras()

    def _initialize_extras(self):
        # set pointer to original cuIpcOpenMemHandle
        set_proto = ctypes.CFUNCTYPE(None, c_void_p)
        set_cuIpcOpenMemHandle = set_proto(_extras.set_cuIpcOpenMemHandle)
        set_cuIpcOpenMemHandle(self._find_api('cuIpcOpenMemHandle'))
        # bind caller to cuIpcOpenMemHandle that fixes the ABI
        call_proto = ctypes.CFUNCTYPE(c_int,
                                      ctypes.POINTER(drvapi.cu_device_ptr),
                                      ctypes.POINTER(drvapi.cu_ipc_mem_handle),
                                      ctypes.c_uint)
        call_cuIpcOpenMemHandle = call_proto(_extras.call_cuIpcOpenMemHandle)
        call_cuIpcOpenMemHandle.__name__ = 'call_cuIpcOpenMemHandle'
        safe_call = self._wrap_api_call('call_cuIpcOpenMemHandle',
                                        call_cuIpcOpenMemHandle)
        # override cuIpcOpenMemHandle
        self.cuIpcOpenMemHandle = safe_call

    @property
    def is_available(self):
        if not self.is_initialized:
            self.initialize()
        return self.initialization_error is None

    def __getattr__(self, fname):
        # First request of a driver API function
        try:
            proto = API_PROTOTYPES[fname]
        except KeyError:
            raise AttributeError(fname)
        restype = proto[0]
        argtypes = proto[1:]

        # Initialize driver
        if not self.is_initialized:
            self.initialize()

        if self.initialization_error is not None:
            raise CudaSupportError("Error at driver init: \n%s:" %
                                   self.initialization_error)

        # Find function in driver library
        libfn = self._find_api(fname)
        libfn.restype = restype
        libfn.argtypes = argtypes

        safe_call = self._wrap_api_call(fname, libfn)
        setattr(self, fname, safe_call)
        return safe_call

    def _wrap_api_call(self, fname, libfn):
        def verbose_cuda_api_call(*args):
            argstr = ", ".join([str(arg) for arg in args])
            _logger.debug('call driver api: %s(%s)', libfn.__name__, argstr)
            retcode = libfn(*args)
            self._check_error(fname, retcode)

        def safe_cuda_api_call(*args):
            _logger.debug('call driver api: %s', libfn.__name__)
            retcode = libfn(*args)
            self._check_error(fname, retcode)

        if config.CUDA_LOG_API_ARGS:
            wrapper = verbose_cuda_api_call
        else:
            wrapper = safe_cuda_api_call

        return functools.wraps(libfn)(wrapper)

    def _find_api(self, fname):
        # Try version 2
        try:
            return getattr(self.lib, fname + "_v2")
        except AttributeError:
            pass

        # Try regular
        try:
            return getattr(self.lib, fname)
        except AttributeError:
            pass

        # Not found.
        # Delay missing function error to use
        def absent_function(*args, **kws):
            raise CudaDriverError(MISSING_FUNCTION_ERRMSG % fname)

        setattr(self, fname, absent_function)
        return absent_function

    def _check_error(self, fname, retcode):
        if retcode != enums.CUDA_SUCCESS:
            errname = ERROR_MAP.get(retcode, "UNKNOWN_CUDA_ERROR")
            msg = "Call to %s results in %s" % (fname, errname)
            _logger.error(msg)
            if retcode == enums.CUDA_ERROR_NOT_INITIALIZED:
                # Detect forking
                if self.pid is not None and _getpid() != self.pid:
                    msg = 'pid %s forked from pid %s after CUDA driver init'
                    _logger.critical(msg, _getpid(), self.pid)
                    raise CudaDriverError("CUDA initialized before forking")
            raise CudaAPIError(retcode, msg)

    def get_device(self, devnum=0):
        dev = self.devices.get(devnum)
        if dev is None:
            dev = Device(devnum)
            self.devices[devnum] = dev
        return weakref.proxy(dev)

    def get_device_count(self):
        count = c_int()
        self.cuDeviceGetCount(byref(count))
        return count.value

    def list_devices(self):
        """Returns a list of active devices
        """
        return list(self.devices.values())

    def reset(self):
        """Reset all devices
        """
        for dev in self.devices.values():
            dev.reset()

    def pop_active_context(self):
        """Pop the active CUDA context and return the handle.
        If no CUDA context is active, return None.
        """
        with self.get_active_context() as ac:
            if ac.devnum is not None:
                popped = drvapi.cu_context()
                driver.cuCtxPopCurrent(byref(popped))
                return popped

    def get_active_context(self):
        """Returns an instance of ``_ActiveContext``.
        """
        return _ActiveContext()


class _ActiveContext(object):
    """An contextmanager object to cache active context to reduce dependency
    on querying the CUDA driver API.

    Once entering the context, it is assumed that the active CUDA context is
    not changed until the context is exited.
    """
    _tls_cache = threading.local()

    def __enter__(self):
        is_top = False
        # check TLS cache
        if hasattr(self._tls_cache, 'ctx_devnum'):
            hctx, devnum = self._tls_cache.ctx_devnum
        # Not cached. Query the driver API.
        else:
            hctx = drvapi.cu_context(0)
            driver.cuCtxGetCurrent(byref(hctx))
            hctx = hctx if hctx.value else None

            if hctx is None:
                devnum = None
            else:
                hdevice = drvapi.cu_device()
                driver.cuCtxGetDevice(byref(hdevice))
                devnum = hdevice.value

                self._tls_cache.ctx_devnum = (hctx, devnum)
                is_top = True

        self._is_top = is_top
        self.context_handle = hctx
        self.devnum = devnum
        return self

    def __exit__(self, exc_type, exc_val, exc_tb):
        if self._is_top:
            delattr(self._tls_cache, 'ctx_devnum')

    def __bool__(self):
        """Returns True is there's a valid and active CUDA context.
        """
        return self.context_handle is not None

    __nonzero__ = __bool__


driver = Driver()


def _build_reverse_device_attrs():
    prefix = "CU_DEVICE_ATTRIBUTE_"
    map = utils.UniqueDict()
    for name in dir(enums):
        if name.startswith(prefix):
            map[name[len(prefix):]] = getattr(enums, name)
    return map


DEVICE_ATTRIBUTES = _build_reverse_device_attrs()


class Device(object):
    """
    The device object owns the CUDA contexts.  This is owned by the driver
    object.  User should not construct devices directly.
    """
    @classmethod
    def from_identity(self, identity):
        """Create Device object from device identity created by
        ``Device.get_device_identity()``.
        """
        for devid in range(driver.get_device_count()):
            d = driver.get_device(devid)
            if d.get_device_identity() == identity:
                return d
        else:
            errmsg = (
                "No device of {} is found. "
                "Target device may not be visible in this process."
            ).format(identity)
            raise RuntimeError(errmsg)

    def __init__(self, devnum):
        got_devnum = c_int()
        driver.cuDeviceGet(byref(got_devnum), devnum)
        assert devnum == got_devnum.value, "Driver returned another device"
        self.id = got_devnum.value
        self.attributes = {}

        # Read compute capability
        cc_major = c_int()
        cc_minor = c_int()
        driver.cuDeviceComputeCapability(byref(cc_major), byref(cc_minor),
                                         self.id)
        self.compute_capability = (cc_major.value, cc_minor.value)

        # Read name
        bufsz = 128
        buf = (c_char * bufsz)()
        driver.cuDeviceGetName(buf, bufsz, self.id)
        self.name = buf.value

        # Read UUID
        uuid = cu_uuid()
        driver.cuDeviceGetUuid(byref(uuid), self.id)
        b = '%02x'
        b2 = b * 2
        b4 = b * 4
        b6 = b * 6
        fmt = f'GPU-{b4}-{b2}-{b2}-{b2}-{b6}'
        self.uuid = fmt % tuple(bytes(uuid))

        self.primary_context = None

    def get_device_identity(self):
        return {
            'pci_domain_id': self.PCI_DOMAIN_ID,
            'pci_bus_id': self.PCI_BUS_ID,
            'pci_device_id': self.PCI_DEVICE_ID,
        }

    def __repr__(self):
        return "<CUDA device %d '%s'>" % (self.id, self.name)

    def __getattr__(self, attr):
        """Read attributes lazily
        """
        try:
            code = DEVICE_ATTRIBUTES[attr]
        except KeyError:
            raise AttributeError(attr)

        value = c_int()
        driver.cuDeviceGetAttribute(byref(value), code, self.id)
        setattr(self, attr, value.value)

        return value.value

    def __hash__(self):
        return hash(self.id)

    def __eq__(self, other):
        if isinstance(other, Device):
            return self.id == other.id
        return False

    def __ne__(self, other):
        return not (self == other)

    def get_primary_context(self):
        """
        Returns the primary context for the device.
        Note: it is not pushed to the CPU thread.
        """
        if self.primary_context is not None:
            return self.primary_context

        met_requirement_for_device(self)

        # create primary context
        hctx = drvapi.cu_context()
        driver.cuDevicePrimaryCtxRetain(byref(hctx), self.id)

        ctx = Context(weakref.proxy(self), hctx)
        self.primary_context = ctx
        return ctx

    def release_primary_context(self):
        """
        Release reference to primary context if it has been retained.
        """
        if self.primary_context:
            driver.cuDevicePrimaryCtxRelease(self.id)
            self.primary_context = None

    def reset(self):
        try:
            if self.primary_context is not None:
                self.primary_context.reset()
            self.release_primary_context()
        finally:
            # reset at the driver level
            driver.cuDevicePrimaryCtxReset(self.id)


def met_requirement_for_device(device):
    if device.compute_capability < MIN_REQUIRED_CC:
        raise CudaSupportError("%s has compute capability < %s" %
                               (device, MIN_REQUIRED_CC))


class BaseCUDAMemoryManager(object, metaclass=ABCMeta):
    """Abstract base class for External Memory Management (EMM) Plugins."""

    def __init__(self, *args, **kwargs):
        if 'context' not in kwargs:
            raise RuntimeError("Memory manager requires a context")
        self.context = kwargs.pop('context')

    @abstractmethod
    def memalloc(self, size):
        """
        Allocate on-device memory in the current context.

        :param size: Size of allocation in bytes
        :type size: int
        :return: A memory pointer instance that owns the allocated memory
        :rtype: :class:`MemoryPointer`
        """

    @abstractmethod
    def memhostalloc(self, size, mapped, portable, wc):
        """
        Allocate pinned host memory.

        :param size: Size of the allocation in bytes
        :type size: int
        :param mapped: Whether the allocated memory should be mapped into the
                       CUDA address space.
        :type mapped: bool
        :param portable: Whether the memory will be considered pinned by all
                         contexts, and not just the calling context.
        :type portable: bool
        :param wc: Whether to allocate the memory as write-combined.
        :type wc: bool
        :return: A memory pointer instance that owns the allocated memory. The
                 return type depends on whether the region was mapped into
                 device memory.
        :rtype: :class:`MappedMemory` or :class:`PinnedMemory`
        """

    @abstractmethod
    def mempin(self, owner, pointer, size, mapped):
        """
        Pin a region of host memory that is already allocated.

        :param owner: The object that owns the memory.
        :param pointer: The pointer to the beginning of the region to pin.
        :type pointer: int
        :param size: The size of the region in bytes.
        :type size: int
        :param mapped: Whether the region should also be mapped into device
                       memory.
        :type mapped: bool
        :return: A memory pointer instance that refers to the allocated
                 memory.
        :rtype: :class:`MappedMemory` or :class:`PinnedMemory`
        """

    @abstractmethod
    def initialize(self):
        """
        Perform any initialization required for the EMM plugin instance to be
        ready to use.

        :return: None
        """

    @abstractmethod
    def get_ipc_handle(self, memory):
        """
        Return an IPC handle from a GPU allocation.

        :param memory: Memory for which the IPC handle should be created.
        :type memory: :class:`MemoryPointer`
        :return: IPC handle for the allocation
        :rtype: :class:`IpcHandle`
        """

    @abstractmethod
    def get_memory_info(self):
        """
        Returns ``(free, total)`` memory in bytes in the context. May raise
        :class:`NotImplementedError`, if returning such information is not
        practical (e.g. for a pool allocator).

        :return: Memory info
        :rtype: :class:`MemoryInfo`
        """

    @abstractmethod
    def reset(self):
        """
        Clears up all memory allocated in this context.

        :return: None
        """

    @abstractmethod
    def defer_cleanup(self):
        """
        Returns a context manager that ensures the implementation of deferred
        cleanup whilst it is active.

        :return: Context manager
        """

    @property
    @abstractmethod
    def interface_version(self):
        """
        Returns an integer specifying the version of the EMM Plugin interface
        supported by the plugin implementation. Should always return 1 for
        implementations of this version of the specification.
        """


class HostOnlyCUDAMemoryManager(BaseCUDAMemoryManager):
    """Base class for External Memory Management (EMM) Plugins that only
    implement on-device allocation. A subclass need not implement the
    ``memhostalloc`` and ``mempin`` methods.

    This class also implements ``reset`` and ``defer_cleanup`` (see
    :class:`numba.cuda.BaseCUDAMemoryManager`) for its own internal state
    management. If an EMM Plugin based on this class also implements these
    methods, then its implementations of these must also call the method from
    ``super()`` to give ``HostOnlyCUDAMemoryManager`` an opportunity to do the
    necessary work for the host allocations it is managing.

    This class does not implement ``interface_version``, as it will always be
    consistent with the version of Numba in which it is implemented. An EMM
    Plugin subclassing this class should implement ``interface_version``
    instead.
    """

    def __init__(self, *args, **kwargs):
        super().__init__(*args, **kwargs)
        self.allocations = utils.UniqueDict()
        self.deallocations = _PendingDeallocs()

    def _attempt_allocation(self, allocator):
        """
        Attempt allocation by calling *allocator*.  If an out-of-memory error
        is raised, the pending deallocations are flushed and the allocation
        is retried.  If it fails in the second attempt, the error is reraised.
        """
        try:
            allocator()
        except CudaAPIError as e:
            # is out-of-memory?
            if e.code == enums.CUDA_ERROR_OUT_OF_MEMORY:
                # clear pending deallocations
                self.deallocations.clear()
                # try again
                allocator()
            else:
                raise

    def memhostalloc(self, size, mapped=False, portable=False,
                     wc=False):
        """Implements the allocation of pinned host memory.

        It is recommended that this method is not overridden by EMM Plugin
        implementations - instead, use the :class:`BaseCUDAMemoryManager`.
        """
        pointer = c_void_p()
        flags = 0
        if mapped:
            flags |= enums.CU_MEMHOSTALLOC_DEVICEMAP
        if portable:
            flags |= enums.CU_MEMHOSTALLOC_PORTABLE
        if wc:
            flags |= enums.CU_MEMHOSTALLOC_WRITECOMBINED

        def allocator():
            driver.cuMemHostAlloc(byref(pointer), size, flags)

        if mapped:
            self._attempt_allocation(allocator)
        else:
            allocator()

        finalizer = _hostalloc_finalizer(self, pointer, size, mapped)
        ctx = weakref.proxy(self.context)

        if mapped:
            mem = MappedMemory(ctx, pointer, size, finalizer=finalizer)
            self.allocations[mem.handle.value] = mem
            return mem.own()
        else:
            return PinnedMemory(ctx, pointer, size, finalizer=finalizer)

    def mempin(self, owner, pointer, size, mapped=False):
        """Implements the pinning of host memory.

        It is recommended that this method is not overridden by EMM Plugin
        implementations - instead, use the :class:`BaseCUDAMemoryManager`.
        """
        if isinstance(pointer, int):
            pointer = c_void_p(pointer)

        # possible flags are "portable" (between context)
        # and "device-map" (map host memory to device thus no need
        # for memory transfer).
        flags = 0

        if mapped:
            flags |= enums.CU_MEMHOSTREGISTER_DEVICEMAP

        def allocator():
            driver.cuMemHostRegister(pointer, size, flags)

        if mapped:
            self._attempt_allocation(allocator)
        else:
            allocator()

        finalizer = _pin_finalizer(self, pointer, mapped)
        ctx = weakref.proxy(self.context)

        if mapped:
            mem = MappedMemory(ctx, pointer, size, owner=owner,
                               finalizer=finalizer)
            self.allocations[mem.handle.value] = mem
            return mem.own()
        else:
            return PinnedMemory(ctx, pointer, size, owner=owner,
                                finalizer=finalizer)

    def memallocmanaged(self, size, attach_global):
        ptr = drvapi.cu_device_ptr()

        def allocator():
            flags = c_uint()
            if attach_global:
                flags = enums.CU_MEM_ATTACH_GLOBAL
            else:
                flags = enums.CU_MEM_ATTACH_HOST

            driver.cuMemAllocManaged(byref(ptr), size, flags)

        self._attempt_allocation(allocator)

        finalizer = _alloc_finalizer(self, ptr, size)
        ctx = weakref.proxy(self.context)
        mem = ManagedMemory(ctx, ptr, size, finalizer=finalizer)
        self.allocations[ptr.value] = mem
        return mem.own()

    def reset(self):
        """Clears up all host memory (mapped and/or pinned) in the current
        context.

        EMM Plugins that override this method must call ``super().reset()`` to
        ensure that host allocations are also cleaned up."""
        self.allocations.clear()
        self.deallocations.clear()

    @contextlib.contextmanager
    def defer_cleanup(self):
        """Returns a context manager that disables cleanup of mapped or pinned
        host memory in the current context whilst it is active.

        EMM Plugins that override this method must obtain the context manager
        from this method before yielding to ensure that cleanup of host
        allocations is also deferred."""
        with self.deallocations.disable():
            yield


class GetIpcHandleMixin:
    """A class that provides a default implementation of ``get_ipc_handle()``.
    """

    def get_ipc_handle(self, memory):
        """Open an IPC memory handle by using ``cuMemGetAddressRange`` to
        determine the base pointer of the allocation. An IPC handle of type
        ``cu_ipc_mem_handle`` is constructed and initialized with
        ``cuIpcGetMemHandle``. A :class:`numba.cuda.IpcHandle` is returned,
        populated with the underlying ``ipc_mem_handle``.
        """
        base, end = device_extents(memory)
        ipchandle = drvapi.cu_ipc_mem_handle()
        driver.cuIpcGetMemHandle(byref(ipchandle), base)
        source_info = self.context.device.get_device_identity()
        offset = memory.handle.value - base

        return IpcHandle(memory, ipchandle, memory.size, source_info,
                         offset=offset)


class NumbaCUDAMemoryManager(GetIpcHandleMixin, HostOnlyCUDAMemoryManager):
    """Internal on-device memory management for Numba. This is implemented using
    the EMM Plugin interface, but is not part of the public API."""

    def initialize(self):
        # Set the memory capacity of *deallocations* as the memory manager
        # becomes active for the first time
        if self.deallocations.memory_capacity == _SizeNotSet:
            self.deallocations.memory_capacity = self.get_memory_info().total

    def memalloc(self, size):
        ptr = drvapi.cu_device_ptr()

        def allocator():
            driver.cuMemAlloc(byref(ptr), size)

        self._attempt_allocation(allocator)

        finalizer = _alloc_finalizer(self, ptr, size)
        ctx = weakref.proxy(self.context)
        mem = AutoFreePointer(ctx, ptr, size, finalizer=finalizer)
        self.allocations[ptr.value] = mem
        return mem.own()

    def get_memory_info(self):
        free = c_size_t()
        total = c_size_t()
        driver.cuMemGetInfo(byref(free), byref(total))
        return MemoryInfo(free=free.value, total=total.value)

    @property
    def interface_version(self):
        return _SUPPORTED_EMM_INTERFACE_VERSION


_SUPPORTED_EMM_INTERFACE_VERSION = 1

_memory_manager = None


def _ensure_memory_manager():
    global _memory_manager

    if _memory_manager:
        return

    if config.CUDA_MEMORY_MANAGER == 'default':
        _memory_manager = NumbaCUDAMemoryManager
        return

    try:
        mgr_module = importlib.import_module(config.CUDA_MEMORY_MANAGER)
        set_memory_manager(mgr_module._numba_memory_manager)
    except Exception:
        raise RuntimeError("Failed to use memory manager from %s" %
                           config.CUDA_MEMORY_MANAGER)


def set_memory_manager(mm_plugin):
    """Configure Numba to use an External Memory Management (EMM) Plugin. If
    the EMM Plugin version does not match one supported by this version of
    Numba, a RuntimeError will be raised.

    :param mm_plugin: The class implementing the EMM Plugin.
    :type mm_plugin: BaseCUDAMemoryManager
    :return: None
    """
    global _memory_manager

    dummy = mm_plugin(context=None)
    iv = dummy.interface_version
    if iv != _SUPPORTED_EMM_INTERFACE_VERSION:
        err = "EMM Plugin interface has version %d - version %d required" \
              % (iv, _SUPPORTED_EMM_INTERFACE_VERSION)
        raise RuntimeError(err)

    _memory_manager = mm_plugin


class _SizeNotSet(int):
    """
    Dummy object for _PendingDeallocs when *size* is not set.
    """

    def __new__(cls, *args, **kwargs):
        return super().__new__(cls, 0)

    def __str__(self):
        return '?'


_SizeNotSet = _SizeNotSet()


class _PendingDeallocs(object):
    """
    Pending deallocations of a context (or device since we are using the primary
    context). The capacity defaults to being unset (_SizeNotSet) but can be
    modified later once the driver is initialized and the total memory capacity
    known.
    """
    def __init__(self, capacity=_SizeNotSet):
        self._cons = deque()
        self._disable_count = 0
        self._size = 0
        self.memory_capacity = capacity

    @property
    def _max_pending_bytes(self):
        return int(self.memory_capacity * config.CUDA_DEALLOCS_RATIO)

    def add_item(self, dtor, handle, size=_SizeNotSet):
        """
        Add a pending deallocation.

        The *dtor* arg is the destructor function that takes an argument,
        *handle*.  It is used as ``dtor(handle)``.  The *size* arg is the
        byte size of the resource added.  It is an optional argument.  Some
        resources (e.g. CUModule) has an unknown memory footprint on the device.
        """
        _logger.info('add pending dealloc: %s %s bytes', dtor.__name__, size)
        self._cons.append((dtor, handle, size))
        self._size += int(size)
        if (len(self._cons) > config.CUDA_DEALLOCS_COUNT or
                self._size > self._max_pending_bytes):
            self.clear()

    def clear(self):
        """
        Flush any pending deallocations unless it is disabled.
        Do nothing if disabled.
        """
        if not self.is_disabled:
            while self._cons:
                [dtor, handle, size] = self._cons.popleft()
                _logger.info('dealloc: %s %s bytes', dtor.__name__, size)
                dtor(handle)
            self._size = 0

    @contextlib.contextmanager
    def disable(self):
        """
        Context manager to temporarily disable flushing pending deallocation.
        This can be nested.
        """
        self._disable_count += 1
        try:
            yield
        finally:
            self._disable_count -= 1
            assert self._disable_count >= 0

    @property
    def is_disabled(self):
        return self._disable_count > 0

    def __len__(self):
        """
        Returns number of pending deallocations.
        """
        return len(self._cons)


MemoryInfo = namedtuple("MemoryInfo", "free,total")
"""Free and total memory for a device.

.. py:attribute:: free

   Free device memory in bytes.

.. py:attribute:: total

    Total device memory in bytes.
"""


class Context(object):
    """
    This object wraps a CUDA Context resource.

    Contexts should not be constructed directly by user code.
    """

    def __init__(self, device, handle):
        self.device = device
        self.handle = handle
        self.allocations = utils.UniqueDict()
        self.deallocations = _PendingDeallocs()
        _ensure_memory_manager()
        self.memory_manager = _memory_manager(context=self)
        self.modules = utils.UniqueDict()
        # For storing context specific data
        self.extras = {}

    def reset(self):
        """
        Clean up all owned resources in this context.
        """
        # Free owned resources
        _logger.info('reset context of device %s', self.device.id)
        self.memory_manager.reset()
        self.modules.clear()
        # Clear trash
        self.deallocations.clear()

    def get_memory_info(self):
        """Returns (free, total) memory in bytes in the context.
        """
        return self.memory_manager.get_memory_info()

    def get_active_blocks_per_multiprocessor(self, func, blocksize, memsize,
                                             flags=None):
        """Return occupancy of a function.
        :param func: kernel for which occupancy is calculated
        :param blocksize: block size the kernel is intended to be launched with
        :param memsize: per-block dynamic shared memory usage intended, in bytes
        """

        retval = c_int()
        if not flags:
            driver.cuOccupancyMaxActiveBlocksPerMultiprocessor(byref(retval),
                                                               func.handle,
                                                               blocksize,
                                                               memsize)
        else:
            driver.cuOccupancyMaxActiveBlocksPerMultiprocessorWithFlags(
                byref(retval), func.handle, blocksize, memsize, flags)
        return retval.value

    def get_max_potential_block_size(self, func, b2d_func, memsize,
                                     blocksizelimit, flags=None):
        """Suggest a launch configuration with reasonable occupancy.
        :param func: kernel for which occupancy is calculated
        :param b2d_func: function that calculates how much per-block dynamic
                         shared memory 'func' uses based on the block size.
                         Can also be the address of a C function.
                         Use `0` to pass `NULL` to the underlying CUDA API.
        :param memsize: per-block dynamic shared memory usage intended, in bytes
        :param blocksizelimit: maximum block size the kernel is designed to
                               handle
        """

        gridsize = c_int()
        blocksize = c_int()
        b2d_cb = cu_occupancy_b2d_size(b2d_func)
        if not flags:
            driver.cuOccupancyMaxPotentialBlockSize(byref(gridsize),
                                                    byref(blocksize),
                                                    func.handle, b2d_cb,
                                                    memsize, blocksizelimit)
        else:
            driver.cuOccupancyMaxPotentialBlockSizeWithFlags(byref(gridsize),
                                                             byref(blocksize),
                                                             func.handle,
                                                             b2d_cb, memsize,
                                                             blocksizelimit,
                                                             flags)
        return (gridsize.value, blocksize.value)

    def prepare_for_use(self):
        """Initialize the context for use.
        It's safe to be called multiple times.
        """
        self.memory_manager.initialize()

    def push(self):
        """
        Pushes this context on the current CPU Thread.
        """
        driver.cuCtxPushCurrent(self.handle)
        self.prepare_for_use()

    def pop(self):
        """
        Pops this context off the current CPU thread. Note that this context
        must be at the top of the context stack, otherwise an error will occur.
        """
        popped = driver.pop_active_context()
        assert popped.value == self.handle.value

    def memalloc(self, bytesize):
        return self.memory_manager.memalloc(bytesize)

    def memallocmanaged(self, bytesize, attach_global=True):
        return self.memory_manager.memallocmanaged(bytesize, attach_global)

    def memhostalloc(self, bytesize, mapped=False, portable=False, wc=False):
        return self.memory_manager.memhostalloc(bytesize, mapped, portable, wc)

    def mempin(self, owner, pointer, size, mapped=False):
        if mapped and not self.device.CAN_MAP_HOST_MEMORY:
            raise CudaDriverError("%s cannot map host memory" % self.device)
        return self.memory_manager.mempin(owner, pointer, size, mapped)

    def get_ipc_handle(self, memory):
        """
        Returns a *IpcHandle* from a GPU allocation.
        """
        return self.memory_manager.get_ipc_handle(memory)

    def open_ipc_handle(self, handle, size):
        # open the IPC handle to get the device pointer
        dptr = drvapi.cu_device_ptr()
        flags = 1  # CU_IPC_MEM_LAZY_ENABLE_PEER_ACCESS
        driver.cuIpcOpenMemHandle(byref(dptr), handle, flags)
        # wrap it
        return MemoryPointer(context=weakref.proxy(self), pointer=dptr,
                             size=size)

    def enable_peer_access(self, peer_context, flags=0):
        """Enable peer access between the current context and the peer context
        """
        assert flags == 0, '*flags* is reserved and MUST be zero'
        driver.cuCtxEnablePeerAccess(peer_context, flags)

    def can_access_peer(self, peer_device):
        """Returns a bool indicating whether the peer access between the
        current and peer device is possible.
        """
        can_access_peer = c_int()
        driver.cuDeviceCanAccessPeer(
            byref(can_access_peer),
            self.device.id,
            peer_device,
        )
        return bool(can_access_peer)

    def create_module_ptx(self, ptx):
        if isinstance(ptx, str):
            ptx = ptx.encode('utf8')
        image = c_char_p(ptx)
        return self.create_module_image(image)

    def create_module_image(self, image):
        module = load_module_image(self, image)
        self.modules[module.handle.value] = module
        return weakref.proxy(module)

    def unload_module(self, module):
        del self.modules[module.handle.value]

    def get_default_stream(self):
        handle = drvapi.cu_stream(drvapi.CU_STREAM_DEFAULT)
        return Stream(weakref.proxy(self), handle, None)

    def get_legacy_default_stream(self):
        handle = drvapi.cu_stream(drvapi.CU_STREAM_LEGACY)
        return Stream(weakref.proxy(self), handle, None)

    def get_per_thread_default_stream(self):
        handle = drvapi.cu_stream(drvapi.CU_STREAM_PER_THREAD)
        return Stream(weakref.proxy(self), handle, None)

    def create_stream(self):
        handle = drvapi.cu_stream()
        driver.cuStreamCreate(byref(handle), 0)
        return Stream(weakref.proxy(self), handle,
                      _stream_finalizer(self.deallocations, handle))

    def create_external_stream(self, ptr):
        if not isinstance(ptr, int):
            raise TypeError("ptr for external stream must be an int")
        handle = drvapi.cu_stream(ptr)
        return Stream(weakref.proxy(self), handle, None,
                      external=True)

    def create_event(self, timing=True):
        handle = drvapi.cu_event()
        flags = 0
        if not timing:
            flags |= enums.CU_EVENT_DISABLE_TIMING
        driver.cuEventCreate(byref(handle), flags)
        return Event(weakref.proxy(self), handle,
                     finalizer=_event_finalizer(self.deallocations, handle))

    def synchronize(self):
        driver.cuCtxSynchronize()

    @contextlib.contextmanager
    def defer_cleanup(self):
        with self.memory_manager.defer_cleanup():
            with self.deallocations.disable():
                yield

    def __repr__(self):
        return "<CUDA context %s of device %d>" % (self.handle, self.device.id)

    def __eq__(self, other):
        if isinstance(other, Context):
            return self.handle == other.handle
        else:
            return NotImplemented

    def __ne__(self, other):
        return not self.__eq__(other)


def load_module_image(context, image):
    """
    image must be a pointer
    """
    logsz = config.CUDA_LOG_SIZE

    jitinfo = (c_char * logsz)()
    jiterrors = (c_char * logsz)()

    options = {
        enums.CU_JIT_INFO_LOG_BUFFER: addressof(jitinfo),
        enums.CU_JIT_INFO_LOG_BUFFER_SIZE_BYTES: c_void_p(logsz),
        enums.CU_JIT_ERROR_LOG_BUFFER: addressof(jiterrors),
        enums.CU_JIT_ERROR_LOG_BUFFER_SIZE_BYTES: c_void_p(logsz),
        enums.CU_JIT_LOG_VERBOSE: c_void_p(config.CUDA_VERBOSE_JIT_LOG),
    }

    option_keys = (drvapi.cu_jit_option * len(options))(*options.keys())
    option_vals = (c_void_p * len(options))(*options.values())

    handle = drvapi.cu_module()
    try:
        driver.cuModuleLoadDataEx(byref(handle), image, len(options),
                                  option_keys, option_vals)
    except CudaAPIError as e:
        msg = "cuModuleLoadDataEx error:\n%s" % jiterrors.value.decode("utf8")
        raise CudaAPIError(e.code, msg)

    info_log = jitinfo.value

    return Module(weakref.proxy(context), handle, info_log,
                  _module_finalizer(context, handle))


def _alloc_finalizer(memory_manager, handle, size):
    allocations = memory_manager.allocations
    deallocations = memory_manager.deallocations

    def core():
        if allocations:
            del allocations[handle.value]
        deallocations.add_item(driver.cuMemFree, handle, size)

    return core


def _hostalloc_finalizer(memory_manager, handle, size, mapped):
    """
    Finalize page-locked host memory allocated by `context.memhostalloc`.

    This memory is managed by CUDA, and finalization entails deallocation. The
    issues noted in `_pin_finalizer` are not relevant in this case, and the
    finalization is placed in the `context.deallocations` queue along with
    finalization of device objects.

    """
    allocations = memory_manager.allocations
    deallocations = memory_manager.deallocations
    if not mapped:
        size = _SizeNotSet

    def core():
        if mapped and allocations:
            del allocations[handle.value]
        deallocations.add_item(driver.cuMemFreeHost, handle, size)

    return core


def _pin_finalizer(memory_manager, handle, mapped):
    """
    Finalize temporary page-locking of host memory by `context.mempin`.

    This applies to memory not otherwise managed by CUDA. Page-locking can
    be requested multiple times on the same memory, and must therefore be
    lifted as soon as finalization is requested, otherwise subsequent calls to
    `mempin` may fail with `CUDA_ERROR_HOST_MEMORY_ALREADY_REGISTERED`, leading
    to unexpected behavior for the context managers `cuda.{pinned,mapped}`.
    This function therefore carries out finalization immediately, bypassing the
    `context.deallocations` queue.

    """
    allocations = memory_manager.allocations

    def core():
        if mapped and allocations:
            del allocations[handle.value]
        driver.cuMemHostUnregister(handle)

    return core


def _event_finalizer(deallocs, handle):
    def core():
        deallocs.add_item(driver.cuEventDestroy, handle)

    return core


def _stream_finalizer(deallocs, handle):
    def core():
        deallocs.add_item(driver.cuStreamDestroy, handle)

    return core


def _module_finalizer(context, handle):
    dealloc = context.deallocations
    modules = context.modules

    def core():
        shutting_down = utils.shutting_down  # early bind

        def module_unload(handle):
            # If we are not shutting down, we must be called due to
            # Context.reset() of Context.unload_module().  Both must have
            # cleared the module reference from the context.
            assert shutting_down() or handle.value not in modules
            driver.cuModuleUnload(handle)

        dealloc.add_item(module_unload, handle)

    return core


class _CudaIpcImpl(object):
    """Implementation of GPU IPC using CUDA driver API.
    This requires the devices to be peer accessible.
    """
    def __init__(self, parent):
        self.base = parent.base
        self.handle = parent.handle
        self.size = parent.size
        self.offset = parent.offset
        # remember if the handle is already opened
        self._opened_mem = None

    def open(self, context):
        """
        Import the IPC memory and returns a raw CUDA memory pointer object
        """
        if self.base is not None:
            raise ValueError('opening IpcHandle from original process')

        if self._opened_mem is not None:
            raise ValueError('IpcHandle is already opened')

        mem = context.open_ipc_handle(self.handle, self.offset + self.size)
        # this object owns the opened allocation
        # note: it is required the memory be freed after the ipc handle is
        #       closed by the importing context.
        self._opened_mem = mem
        return mem.own().view(self.offset)

    def close(self):
        if self._opened_mem is None:
            raise ValueError('IpcHandle not opened')
        driver.cuIpcCloseMemHandle(self._opened_mem.handle)
        self._opened_mem = None


class _StagedIpcImpl(object):
    """Implementation of GPU IPC using custom staging logic to workaround
    CUDA IPC limitation on peer accessibility between devices.
    """
    def __init__(self, parent, source_info):
        self.parent = parent
        self.base = parent.base
        self.handle = parent.handle
        self.size = parent.size
        self.source_info = source_info

    def open(self, context):
        from numba import cuda

        srcdev = Device.from_identity(self.source_info)

        impl = _CudaIpcImpl(parent=self.parent)
        # Open context on the source device.
        with cuda.gpus[srcdev.id]:
            source_ptr = impl.open(cuda.devices.get_context())

        # Allocate GPU buffer.
        newmem = context.memalloc(self.size)
        # Do D->D from the source peer-context
        # This performs automatic host staging
        device_to_device(newmem, source_ptr, self.size)

        # Cleanup source context
        with cuda.gpus[srcdev.id]:
            impl.close()

        return newmem

    def close(self):
        # Nothing has to be done here
        pass


class IpcHandle(object):
    """
    CUDA IPC handle. Serialization of the CUDA IPC handle object is implemented
    here.

    :param base: A reference to the original allocation to keep it alive
    :type base: MemoryPointer
    :param handle: The CUDA IPC handle, as a ctypes array of bytes.
    :param size: Size of the original allocation
    :type size: int
    :param source_info: The identity of the device on which the IPC handle was
                        opened.
    :type source_info: dict
    :param offset: The offset into the underlying allocation of the memory
                   referred to by this IPC handle.
    :type offset: int
    """
    def __init__(self, base, handle, size, source_info=None, offset=0):
        self.base = base
        self.handle = handle
        self.size = size
        self.source_info = source_info
        self._impl = None
        self.offset = offset

    def _sentry_source_info(self):
        if self.source_info is None:
            raise RuntimeError("IPC handle doesn't have source info")

    def can_access_peer(self, context):
        """Returns a bool indicating whether the active context can peer
        access the IPC handle
        """
        self._sentry_source_info()
        if self.source_info == context.device.get_device_identity():
            return True
        source_device = Device.from_identity(self.source_info)
        return context.can_access_peer(source_device.id)

    def open_staged(self, context):
        """Open the IPC by allowing staging on the host memory first.
        """
        self._sentry_source_info()

        if self._impl is not None:
            raise ValueError('IpcHandle is already opened')

        self._impl = _StagedIpcImpl(self, self.source_info)
        return self._impl.open(context)

    def open_direct(self, context):
        """
        Import the IPC memory and returns a raw CUDA memory pointer object
        """
        if self._impl is not None:
            raise ValueError('IpcHandle is already opened')

        self._impl = _CudaIpcImpl(self)
        return self._impl.open(context)

    def open(self, context):
        """Open the IPC handle and import the memory for usage in the given
        context.  Returns a raw CUDA memory pointer object.

        This is enhanced over CUDA IPC that it will work regardless of whether
        the source device is peer-accessible by the destination device.
        If the devices are peer-accessible, it uses .open_direct().
        If the devices are not peer-accessible, it uses .open_staged().
        """
        if self.source_info is None or self.can_access_peer(context):
            fn = self.open_direct
        else:
            fn = self.open_staged
        return fn(context)

    def open_array(self, context, shape, dtype, strides=None):
        """
        Similar to `.open()` but returns an device array.
        """
        from . import devicearray

        # by default, set strides to itemsize
        if strides is None:
            strides = dtype.itemsize
        dptr = self.open(context)
        # read the device pointer as an array
        return devicearray.DeviceNDArray(shape=shape, strides=strides,
                                         dtype=dtype, gpu_data=dptr)

    def close(self):
        if self._impl is None:
            raise ValueError('IpcHandle not opened')
        self._impl.close()
        self._impl = None

    def __reduce__(self):
        # Preprocess the IPC handle, which is defined as a byte array.
        preprocessed_handle = tuple(self.handle)
        args = (
            self.__class__,
            preprocessed_handle,
            self.size,
            self.source_info,
            self.offset,
        )
        return (serialize._rebuild_reduction, args)

    @classmethod
    def _rebuild(cls, handle_ary, size, source_info, offset):
        handle = drvapi.cu_ipc_mem_handle(*handle_ary)
        return cls(base=None, handle=handle, size=size,
                   source_info=source_info, offset=offset)


class MemoryPointer(object):
    """A memory pointer that owns a buffer, with an optional finalizer. Memory
    pointers provide reference counting, and instances are initialized with a
    reference count of 1.

    The base ``MemoryPointer`` class does not use the
    reference count for managing the buffer lifetime. Instead, the buffer
    lifetime is tied to the memory pointer instance's lifetime:

    - When the instance is deleted, the finalizer will be called.
    - When the reference count drops to 0, no action is taken.

    Subclasses of ``MemoryPointer`` may modify these semantics, for example to
    tie the buffer lifetime to the reference count, so that the buffer is freed
    when there are no more references.

    :param context: The context in which the pointer was allocated.
    :type context: Context
    :param pointer: The address of the buffer.
    :type pointer: ctypes.c_void_p
    :param size: The size of the allocation in bytes.
    :type size: int
    :param owner: The owner is sometimes set by the internals of this class, or
                  used for Numba's internal memory management. It should not be
                  provided by an external user of the ``MemoryPointer`` class
                  (e.g. from within an EMM Plugin); the default of `None`
                  should always suffice.
    :type owner: NoneType
    :param finalizer: A function that is called when the buffer is to be freed.
    :type finalizer: function
    """
    __cuda_memory__ = True

    def __init__(self, context, pointer, size, owner=None, finalizer=None):
        self.context = context
        self.device_pointer = pointer
        self.size = size
        self._cuda_memsize_ = size
        self.is_managed = finalizer is not None
        self.refct = 1
        self.handle = self.device_pointer
        self._owner = owner

        if finalizer is not None:
            self._finalizer = weakref.finalize(self, finalizer)

    @property
    def owner(self):
        return self if self._owner is None else self._owner

    def own(self):
        return OwnedPointer(weakref.proxy(self))

    def free(self):
        """
        Forces the device memory to the trash.
        """
        if self.is_managed:
            if not self._finalizer.alive:
                raise RuntimeError("Freeing dead memory")
            self._finalizer()
            assert not self._finalizer.alive

    def memset(self, byte, count=None, stream=0):
        count = self.size if count is None else count
        if stream:
            driver.cuMemsetD8Async(self.device_pointer, byte, count,
                                   stream.handle)
        else:
            driver.cuMemsetD8(self.device_pointer, byte, count)

    def view(self, start, stop=None):
        if stop is None:
            size = self.size - start
        else:
            size = stop - start

        # Handle NULL/empty memory buffer
        if self.device_pointer.value is None:
            if size != 0:
                raise RuntimeError("non-empty slice into empty slice")
            view = self      # new view is just a reference to self
        # Handle normal case
        else:
            base = self.device_pointer.value + start
            if size < 0:
                raise RuntimeError('size cannot be negative')
            pointer = drvapi.cu_device_ptr(base)
            view = MemoryPointer(self.context, pointer, size, owner=self.owner)

        if isinstance(self.owner, (MemoryPointer, OwnedPointer)):
            # Owned by a numba-managed memory segment, take an owned reference
            return OwnedPointer(weakref.proxy(self.owner), view)
        else:
            # Owned by external alloc, return view with same external owner
            return view

    @property
    def device_ctypes_pointer(self):
        return self.device_pointer


class AutoFreePointer(MemoryPointer):
    """Modifies the ownership semantic of the MemoryPointer so that the
    instance lifetime is directly tied to the number of references.

    When the reference count reaches zero, the finalizer is invoked.

    Constructor arguments are the same as for :class:`MemoryPointer`.
    """
    def __init__(self, *args, **kwargs):
        super(AutoFreePointer, self).__init__(*args, **kwargs)
        # Releease the self reference to the buffer, so that the finalizer
        # is invoked if all the derived pointers are gone.
        self.refct -= 1


class MappedMemory(AutoFreePointer):
    """A memory pointer that refers to a buffer on the host that is mapped into
    device memory.

    :param context: The context in which the pointer was mapped.
    :type context: Context
    :param pointer: The address of the buffer.
    :type pointer: ctypes.c_void_p
    :param size: The size of the buffer in bytes.
    :type size: int
    :param owner: The owner is sometimes set by the internals of this class, or
                  used for Numba's internal memory management. It should not be
                  provided by an external user of the ``MappedMemory`` class
                  (e.g. from within an EMM Plugin); the default of `None`
                  should always suffice.
    :type owner: NoneType
    :param finalizer: A function that is called when the buffer is to be freed.
    :type finalizer: function
    """

    __cuda_memory__ = True

    def __init__(self, context, pointer, size, owner=None, finalizer=None):
        self.owned = owner
        self.host_pointer = pointer
        devptr = drvapi.cu_device_ptr()
        driver.cuMemHostGetDevicePointer(byref(devptr), pointer, 0)
        self.device_pointer = devptr
        super(MappedMemory, self).__init__(context, devptr, size,
                                           finalizer=finalizer)
        self.handle = self.host_pointer

        # For buffer interface
        self._buflen_ = self.size
        self._bufptr_ = self.host_pointer.value

    def own(self):
        return MappedOwnedPointer(weakref.proxy(self))


class PinnedMemory(mviewbuf.MemAlloc):
    """A pointer to a pinned buffer on the host.

    :param context: The context in which the pointer was mapped.
    :type context: Context
    :param owner: The object owning the memory. For EMM plugin implementation,
                  this ca
    :param pointer: The address of the buffer.
    :type pointer: ctypes.c_void_p
    :param size: The size of the buffer in bytes.
    :type size: int
    :param owner: An object owning the buffer that has been pinned. For EMM
                  plugin implementation, the default of ``None`` suffices for
                  memory allocated in ``memhostalloc`` - for ``mempin``, it
                  should be the owner passed in to the ``mempin`` method.
    :param finalizer: A function that is called when the buffer is to be freed.
    :type finalizer: function
    """

    def __init__(self, context, pointer, size, owner=None, finalizer=None):
        self.context = context
        self.owned = owner
        self.size = size
        self.host_pointer = pointer
        self.is_managed = finalizer is not None
        self.handle = self.host_pointer

        # For buffer interface
        self._buflen_ = self.size
        self._bufptr_ = self.host_pointer.value

        if finalizer is not None:
            weakref.finalize(self, finalizer)

    def own(self):
        return self


class ManagedMemory(AutoFreePointer):
    """A memory pointer that refers to a managed memory buffer (can be accessed
    on both host and device).

    :param context: The context in which the pointer was mapped.
    :type context: Context
    :param pointer: The address of the buffer.
    :type pointer: ctypes.c_void_p
    :param size: The size of the buffer in bytes.
    :type size: int
    :param owner: The owner is sometimes set by the internals of this class, or
                  used for Numba's internal memory management. It should not be
                  provided by an external user of the ``ManagedMemory`` class
                  (e.g. from within an EMM Plugin); the default of `None`
                  should always suffice.
    :type owner: NoneType
    :param finalizer: A function that is called when the buffer is to be freed.
    :type finalizer: function
    """

    __cuda_memory__ = True

    def __init__(self, context, pointer, size, owner=None, finalizer=None):
        self.owned = owner
        devptr = pointer
        super().__init__(context, devptr, size, finalizer=finalizer)

        # For buffer interface
        self._buflen_ = self.size
        self._bufptr_ = self.device_pointer.value

    def own(self):
        return ManagedOwnedPointer(weakref.proxy(self))


class OwnedPointer(object):
    def __init__(self, memptr, view=None):
        self._mem = memptr

        if view is None:
            self._view = self._mem
        else:
            assert not view.is_managed
            self._view = view

        mem = self._mem

        def deref():
            try:
                mem.refct -= 1
                assert mem.refct >= 0
                if mem.refct == 0:
                    mem.free()
            except ReferenceError:
                # ignore reference error here
                pass

        self._mem.refct += 1
        weakref.finalize(self, deref)

    def __getattr__(self, fname):
        """Proxy MemoryPointer methods
        """
        return getattr(self._view, fname)


class MappedOwnedPointer(OwnedPointer, mviewbuf.MemAlloc):
    pass


class ManagedOwnedPointer(OwnedPointer, mviewbuf.MemAlloc):
    pass


class Stream(object):
    def __init__(self, context, handle, finalizer, external=False):
        self.context = context
        self.handle = handle
        self.external = external
        if finalizer is not None:
            weakref.finalize(self, finalizer)

    def __int__(self):
        # The default stream's handle.value is 0, which gives `None`
        return self.handle.value or drvapi.CU_STREAM_DEFAULT

    def __repr__(self):
        default_streams = {
            drvapi.CU_STREAM_DEFAULT: "<Default CUDA stream on %s>",
            drvapi.CU_STREAM_LEGACY: "<Legacy default CUDA stream on %s>",
            drvapi.CU_STREAM_PER_THREAD:
                "<Per-thread default CUDA stream on %s>",
        }
        ptr = self.handle.value or drvapi.CU_STREAM_DEFAULT
        if ptr in default_streams:
            return default_streams[ptr] % self.context
        elif self.external:
            return "<External CUDA stream %d on %s>" % (ptr, self.context)
        else:
            return "<CUDA stream %d on %s>" % (ptr, self.context)

    def synchronize(self):
        '''
        Wait for all commands in this stream to execute. This will commit any
        pending memory transfers.
        '''
        driver.cuStreamSynchronize(self.handle)

    @contextlib.contextmanager
    def auto_synchronize(self):
        '''
        A context manager that waits for all commands in this stream to execute
        and commits any pending memory transfers upon exiting the context.
        '''
        yield self
        self.synchronize()

    def add_callback(self, callback, arg):
        """
        Add a callback to a compute stream.
        The user provided function is called from a driver thread once all
        preceding stream operations are complete.

        Callback functions are called from a CUDA driver thread, not from
        the thread that invoked `add_callback`. No CUDA API functions may
        be called from within the callback function.

        The duration of a callback function should be kept short, as the
        callback will block later work in the stream and may block other
        callbacks from being executed.

        Note: The driver function underlying this method is marked for
        eventual deprecation and may be replaced in a future CUDA release.

        :param callback: Callback function with arguments (stream, status, arg).
        :param arg: User data to be passed to the callback function.
        """
        data = (self, callback, arg)
        _py_incref(data)
        driver.cuStreamAddCallback(self.handle, self._stream_callback, data, 0)

    @staticmethod
    @cu_stream_callback_pyobj
    def _stream_callback(handle, status, data):
        try:
            stream, callback, arg = data
            callback(stream, status, arg)
        except Exception as e:
            warnings.warn(f"Exception in stream callback: {e}")
        finally:
            _py_decref(data)

    def async_done(self) -> asyncio.futures.Future:
        """
        Return an awaitable that resolves once all preceding stream operations
        are complete.
        """
        loop = asyncio.get_running_loop() if utils.PYVERSION >= (3, 7) \
            else asyncio.get_event_loop()
        future = loop.create_future()

        def resolver(future, status):
            if future.done():
                return
            elif status == 0:
                future.set_result(None)
            else:
                future.set_exception(Exception(f"Stream error {status}"))

        def callback(stream, status, future):
            loop.call_soon_threadsafe(resolver, future, status)

        self.add_callback(callback, future)
        return future


class Event(object):
    def __init__(self, context, handle, finalizer=None):
        self.context = context
        self.handle = handle
        if finalizer is not None:
            weakref.finalize(self, finalizer)

    def query(self):
        """
        Returns True if all work before the most recent record has completed;
        otherwise, returns False.
        """
        try:
            driver.cuEventQuery(self.handle)
        except CudaAPIError as e:
            if e.code == enums.CUDA_ERROR_NOT_READY:
                return False
            else:
                raise
        else:
            return True

    def record(self, stream=0):
        """
        Set the record point of the event to the current point in the given
        stream.

        The event will be considered to have occurred when all work that was
        queued in the stream at the time of the call to ``record()`` has been
        completed.
        """
        hstream = stream.handle if stream else 0
        driver.cuEventRecord(self.handle, hstream)

    def synchronize(self):
        """
        Synchronize the host thread for the completion of the event.
        """
        driver.cuEventSynchronize(self.handle)

    def wait(self, stream=0):
        """
        All future works submitted to stream will wait util the event completes.
        """
        hstream = stream.handle if stream else 0
        flags = 0
        driver.cuStreamWaitEvent(hstream, self.handle, flags)

    def elapsed_time(self, evtend):
        return event_elapsed_time(self, evtend)


def event_elapsed_time(evtstart, evtend):
    '''
    Compute the elapsed time between two events in milliseconds.
    '''
    msec = c_float()
    driver.cuEventElapsedTime(byref(msec), evtstart.handle, evtend.handle)
    return msec.value


class Module(object):
    def __init__(self, context, handle, info_log, finalizer=None):
        self.context = context
        self.handle = handle
        self.info_log = info_log
        if finalizer is not None:
            self._finalizer = weakref.finalize(self, finalizer)

    def unload(self):
        self.context.unload_module(self)

    def get_function(self, name):
        handle = drvapi.cu_function()
        driver.cuModuleGetFunction(byref(handle), self.handle,
                                   name.encode('utf8'))
        return Function(weakref.proxy(self), handle, name)

    def get_global_symbol(self, name):
        ptr = drvapi.cu_device_ptr()
        size = drvapi.c_size_t()
        driver.cuModuleGetGlobal(byref(ptr), byref(size), self.handle,
                                 name.encode('utf8'))
        return MemoryPointer(self.context, ptr, size), size.value


FuncAttr = namedtuple("FuncAttr", ["regs", "shared", "local", "const",
                                   "maxthreads"])


class Function(object):
    griddim = 1, 1, 1
    blockdim = 1, 1, 1
    stream = 0
    sharedmem = 0

    def __init__(self, module, handle, name):
        self.module = module
        self.handle = handle
        self.name = name
        self.attrs = self._read_func_attr_all()

    def __repr__(self):
        return "<CUDA function %s>" % self.name

    def cache_config(self, prefer_equal=False, prefer_cache=False,
                     prefer_shared=False):
        prefer_equal = prefer_equal or (prefer_cache and prefer_shared)
        if prefer_equal:
            flag = enums.CU_FUNC_CACHE_PREFER_EQUAL
        elif prefer_cache:
            flag = enums.CU_FUNC_CACHE_PREFER_L1
        elif prefer_shared:
            flag = enums.CU_FUNC_CACHE_PREFER_SHARED
        else:
            flag = enums.CU_FUNC_CACHE_PREFER_NONE
        driver.cuFuncSetCacheConfig(self.handle, flag)

    @property
    def device(self):
        return self.module.context.device

    def _read_func_attr(self, attrid):
        """
        Read CUfunction attributes
        """
        retval = c_int()
        driver.cuFuncGetAttribute(byref(retval), attrid, self.handle)
        return retval.value

    def _read_func_attr_all(self):
        nregs = self._read_func_attr(enums.CU_FUNC_ATTRIBUTE_NUM_REGS)
        cmem = self._read_func_attr(enums.CU_FUNC_ATTRIBUTE_CONST_SIZE_BYTES)
        lmem = self._read_func_attr(enums.CU_FUNC_ATTRIBUTE_LOCAL_SIZE_BYTES)
        smem = self._read_func_attr(enums.CU_FUNC_ATTRIBUTE_SHARED_SIZE_BYTES)
        maxtpb = self._read_func_attr(
            enums.CU_FUNC_ATTRIBUTE_MAX_THREADS_PER_BLOCK)
        return FuncAttr(regs=nregs, const=cmem, local=lmem, shared=smem,
                        maxthreads=maxtpb)


def launch_kernel(cufunc_handle,
                  gx, gy, gz,
                  bx, by, bz,
                  sharedmem,
                  hstream,
                  args,
                  cooperative=False):

    param_vals = []
    for arg in args:
        if is_device_memory(arg):
            param_vals.append(addressof(device_ctypes_pointer(arg)))
        else:
            param_vals.append(addressof(arg))

    params = (c_void_p * len(param_vals))(*param_vals)

    if cooperative:
        driver.cuLaunchCooperativeKernel(cufunc_handle,
                                         gx, gy, gz,
                                         bx, by, bz,
                                         sharedmem,
                                         hstream,
                                         params)
    else:
        driver.cuLaunchKernel(cufunc_handle,
                              gx, gy, gz,
                              bx, by, bz,
                              sharedmem,
                              hstream,
                              params,
                              None)


FILE_EXTENSION_MAP = {
    'o': enums.CU_JIT_INPUT_OBJECT,
    'ptx': enums.CU_JIT_INPUT_PTX,
    'a': enums.CU_JIT_INPUT_LIBRARY,
    'lib': enums.CU_JIT_INPUT_LIBRARY,
    'cubin': enums.CU_JIT_INPUT_CUBIN,
    'fatbin': enums.CU_JIT_INPUT_FATBINAR,
}


class Linker(object):
<<<<<<< HEAD
    def __init__(self, max_registers=0, lineinfo=False):
        logsz = int(get_numba_envvar('CUDA_LOG_SIZE', 1024))
=======
    """
    Links for current device if no CC given
    """
    def __init__(self, max_registers=0, cc=None):
        logsz = config.CUDA_LOG_SIZE
>>>>>>> b664f125
        linkerinfo = (c_char * logsz)()
        linkererrors = (c_char * logsz)()

        options = {
            enums.CU_JIT_INFO_LOG_BUFFER: addressof(linkerinfo),
            enums.CU_JIT_INFO_LOG_BUFFER_SIZE_BYTES: c_void_p(logsz),
            enums.CU_JIT_ERROR_LOG_BUFFER: addressof(linkererrors),
            enums.CU_JIT_ERROR_LOG_BUFFER_SIZE_BYTES: c_void_p(logsz),
            enums.CU_JIT_LOG_VERBOSE: c_void_p(1),
        }
        if max_registers:
            options[enums.CU_JIT_MAX_REGISTERS] = c_void_p(max_registers)
        if lineinfo:
            options[enums.CU_JIT_GENERATE_LINE_INFO] = c_void_p(1)

        if cc is None:
            # No option value is needed, but we need something as a placeholder
            options[enums.CU_JIT_TARGET_FROM_CUCONTEXT] = 1
        else:
            cc_val = cc[0] * 10 + cc[1]
            options[enums.CU_JIT_TARGET] = c_void_p(cc_val)

        raw_keys = list(options.keys())
        raw_values = list(options.values())
        del options

        option_keys = (drvapi.cu_jit_option * len(raw_keys))(*raw_keys)
        option_vals = (c_void_p * len(raw_values))(*raw_values)

        self.handle = handle = drvapi.cu_link_state()
        driver.cuLinkCreate(len(raw_keys), option_keys, option_vals,
                            byref(self.handle))

        weakref.finalize(self, driver.cuLinkDestroy, handle)

        self.linker_info_buf = linkerinfo
        self.linker_errors_buf = linkererrors

        self._keep_alive = [linkerinfo, linkererrors, option_keys, option_vals]

    @property
    def info_log(self):
        return self.linker_info_buf.value.decode('utf8')

    @property
    def error_log(self):
        return self.linker_errors_buf.value.decode('utf8')

    def add_ptx(self, ptx, name='<cudapy-ptx>'):
        ptxbuf = c_char_p(ptx)
        namebuf = c_char_p(name.encode('utf8'))
        self._keep_alive += [ptxbuf, namebuf]
        try:
            driver.cuLinkAddData(self.handle, enums.CU_JIT_INPUT_PTX,
                                 ptxbuf, len(ptx), namebuf, 0, None, None)
        except CudaAPIError as e:
            raise LinkerError("%s\n%s" % (e, self.error_log))

    def add_file(self, path, kind):
        pathbuf = c_char_p(path.encode("utf8"))
        self._keep_alive.append(pathbuf)

        try:
            driver.cuLinkAddFile(self.handle, kind, pathbuf, 0, None, None)
        except CudaAPIError as e:
            if e.code == enums.CUDA_ERROR_FILE_NOT_FOUND:
                msg = f'{path} not found'
            else:
                msg = "%s\n%s" % (e, self.error_log)
            raise LinkerError(msg)

    def add_file_guess_ext(self, path):
        ext = path.rsplit('.', 1)[1]
        kind = FILE_EXTENSION_MAP[ext]
        self.add_file(path, kind)

    def complete(self):
        '''
        Returns (cubin, size)
            cubin is a pointer to a internal buffer of cubin owned
            by the linker; thus, it should be loaded before the linker
            is destroyed.
        '''
        cubin = c_void_p(0)
        size = c_size_t(0)

        try:
            driver.cuLinkComplete(self.handle, byref(cubin), byref(size))
        except CudaAPIError as e:
            raise LinkerError("%s\n%s" % (e, self.error_log))

        size = size.value
        assert size > 0, 'linker returned a zero sized cubin'
        del self._keep_alive[:]
        return cubin, size


# -----------------------------------------------------------------------------


def _device_pointer_attr(devmem, attr, odata):
    """Query attribute on the device pointer
    """
    error = driver.cuPointerGetAttribute(byref(odata), attr,
                                         device_ctypes_pointer(devmem))
    driver.check_error(error, "Failed to query pointer attribute")


def device_pointer_type(devmem):
    """Query the device pointer type: host, device, array, unified?
    """
    ptrtype = c_int(0)
    _device_pointer_attr(devmem, enums.CU_POINTER_ATTRIBUTE_MEMORY_TYPE,
                         ptrtype)
    map = {
        enums.CU_MEMORYTYPE_HOST: 'host',
        enums.CU_MEMORYTYPE_DEVICE: 'device',
        enums.CU_MEMORYTYPE_ARRAY: 'array',
        enums.CU_MEMORYTYPE_UNIFIED: 'unified',
    }
    return map[ptrtype.value]


def get_devptr_for_active_ctx(ptr):
    """Query the device pointer usable in the current context from an arbitrary
    pointer.
    """
    devptr = drvapi.cu_device_ptr()
    if ptr != 0:
        attr = enums.CU_POINTER_ATTRIBUTE_DEVICE_POINTER
        driver.cuPointerGetAttribute(byref(devptr), attr, ptr)
    return devptr


def device_extents(devmem):
    """Find the extents (half open begin and end pointer) of the underlying
    device memory allocation.

    NOTE: it always returns the extents of the allocation but the extents
    of the device memory view that can be a subsection of the entire allocation.
    """
    s = drvapi.cu_device_ptr()
    n = c_size_t()
    devptr = device_ctypes_pointer(devmem)
    driver.cuMemGetAddressRange(byref(s), byref(n), devptr)
    s, n = s.value, n.value
    return s, s + n


def device_memory_size(devmem):
    """Check the memory size of the device memory.
    The result is cached in the device memory object.
    It may query the driver for the memory size of the device memory allocation.
    """
    sz = getattr(devmem, '_cuda_memsize_', None)
    if sz is None:
        s, e = device_extents(devmem)
        sz = e - s
        devmem._cuda_memsize_ = sz
    assert sz >= 0, "{} length array".format(sz)
    return sz


def _is_datetime_dtype(obj):
    """Returns True if the obj.dtype is datetime64 or timedelta64
    """
    dtype = getattr(obj, 'dtype', None)
    return dtype is not None and dtype.char in 'Mm'


def _workaround_for_datetime(obj):
    """Workaround for numpy#4983: buffer protocol doesn't support
    datetime64 or timedelta64.
    """
    if _is_datetime_dtype(obj):
        obj = obj.view(np.int64)
    return obj


def host_pointer(obj, readonly=False):
    """Get host pointer from an obj.

    If `readonly` is False, the buffer must be writable.

    NOTE: The underlying data pointer from the host data buffer is used and
    it should not be changed until the operation which can be asynchronous
    completes.
    """
    if isinstance(obj, int):
        return obj

    forcewritable = False
    if not readonly:
        forcewritable = isinstance(obj, np.void) or _is_datetime_dtype(obj)

    obj = _workaround_for_datetime(obj)
    return mviewbuf.memoryview_get_buffer(obj, forcewritable, readonly)


def host_memory_extents(obj):
    "Returns (start, end) the start and end pointer of the array (half open)."
    obj = _workaround_for_datetime(obj)
    return mviewbuf.memoryview_get_extents(obj)


def memory_size_from_info(shape, strides, itemsize):
    """Get the byte size of a contiguous memory buffer given the shape, strides
    and itemsize.
    """
    assert len(shape) == len(strides), "# dim mismatch"
    ndim = len(shape)
    s, e = mviewbuf.memoryview_get_extents_info(shape, strides, ndim, itemsize)
    return e - s


def host_memory_size(obj):
    "Get the size of the memory"
    s, e = host_memory_extents(obj)
    assert e >= s, "memory extend of negative size"
    return e - s


def device_pointer(obj):
    "Get the device pointer as an integer"
    return device_ctypes_pointer(obj).value


def device_ctypes_pointer(obj):
    "Get the ctypes object for the device pointer"
    if obj is None:
        return c_void_p(0)
    require_device_memory(obj)
    return obj.device_ctypes_pointer


def is_device_memory(obj):
    """All CUDA memory object is recognized as an instance with the attribute
    "__cuda_memory__" defined and its value evaluated to True.

    All CUDA memory object should also define an attribute named
    "device_pointer" which value is an int object carrying the pointer
    value of the device memory address.  This is not tested in this method.
    """
    return getattr(obj, '__cuda_memory__', False)


def require_device_memory(obj):
    """A sentry for methods that accept CUDA memory object.
    """
    if not is_device_memory(obj):
        raise Exception("Not a CUDA memory object.")


def device_memory_depends(devmem, *objs):
    """Add dependencies to the device memory.

    Mainly used for creating structures that points to other device memory,
    so that the referees are not GC and released.
    """
    depset = getattr(devmem, "_depends_", [])
    depset.extend(objs)


def host_to_device(dst, src, size, stream=0):
    """
    NOTE: The underlying data pointer from the host data buffer is used and
    it should not be changed until the operation which can be asynchronous
    completes.
    """
    varargs = []

    if stream:
        assert isinstance(stream, Stream)
        fn = driver.cuMemcpyHtoDAsync
        varargs.append(stream.handle)
    else:
        fn = driver.cuMemcpyHtoD

    fn(device_pointer(dst), host_pointer(src, readonly=True), size, *varargs)


def device_to_host(dst, src, size, stream=0):
    """
    NOTE: The underlying data pointer from the host data buffer is used and
    it should not be changed until the operation which can be asynchronous
    completes.
    """
    varargs = []

    if stream:
        assert isinstance(stream, Stream)
        fn = driver.cuMemcpyDtoHAsync
        varargs.append(stream.handle)
    else:
        fn = driver.cuMemcpyDtoH

    fn(host_pointer(dst), device_pointer(src), size, *varargs)


def device_to_device(dst, src, size, stream=0):
    """
    NOTE: The underlying data pointer from the host data buffer is used and
    it should not be changed until the operation which can be asynchronous
    completes.
    """
    varargs = []

    if stream:
        assert isinstance(stream, Stream)
        fn = driver.cuMemcpyDtoDAsync
        varargs.append(stream.handle)
    else:
        fn = driver.cuMemcpyDtoD

    fn(device_pointer(dst), device_pointer(src), size, *varargs)


def device_memset(dst, val, size, stream=0):
    """Memset on the device.
    If stream is not zero, asynchronous mode is used.

    dst: device memory
    val: byte value to be written
    size: number of byte to be written
    stream: a CUDA stream
    """
    varargs = []

    if stream:
        assert isinstance(stream, Stream)
        fn = driver.cuMemsetD8Async
        varargs.append(stream.handle)
    else:
        fn = driver.cuMemsetD8

    fn(device_pointer(dst), val, size, *varargs)


def profile_start():
    '''
    Enable profile collection in the current context.
    '''
    driver.cuProfilerStart()


def profile_stop():
    '''
    Disable profile collection in the current context.
    '''
    driver.cuProfilerStop()


@contextlib.contextmanager
def profiling():
    """
    Context manager that enables profiling on entry and disables profiling on
    exit.
    """
    profile_start()
    yield
    profile_stop()<|MERGE_RESOLUTION|>--- conflicted
+++ resolved
@@ -2130,16 +2130,11 @@
 
 
 class Linker(object):
-<<<<<<< HEAD
-    def __init__(self, max_registers=0, lineinfo=False):
-        logsz = int(get_numba_envvar('CUDA_LOG_SIZE', 1024))
-=======
     """
     Links for current device if no CC given
     """
-    def __init__(self, max_registers=0, cc=None):
+    def __init__(self, max_registers=0, lineinfo=False, cc=None):
         logsz = config.CUDA_LOG_SIZE
->>>>>>> b664f125
         linkerinfo = (c_char * logsz)()
         linkererrors = (c_char * logsz)()
 
