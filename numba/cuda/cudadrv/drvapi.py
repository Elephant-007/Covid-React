from ctypes import (c_byte, c_char_p, c_float, c_int, c_size_t, c_uint,
                    c_uint8, c_void_p, py_object, CFUNCTYPE, POINTER)

from numba.cuda.cudadrv import _extras

cu_device = c_int
cu_device_attribute = c_int     # enum
cu_context = c_void_p           # an opaque handle
cu_module = c_void_p            # an opaque handle
cu_jit_option = c_int           # enum
cu_jit_input_type = c_int       # enum
cu_function = c_void_p          # an opaque handle
cu_device_ptr = c_size_t        # defined as unsigned long long
cu_stream = c_void_p            # an opaque handle
cu_event = c_void_p
cu_link_state = c_void_p
cu_function_attribute = c_int
cu_ipc_mem_handle = (c_byte * _extras.CUDA_IPC_HANDLE_SIZE)   # 64 bytes wide

cu_stream_callback_pyobj = CFUNCTYPE(None, cu_stream, c_int, py_object)

cu_occupancy_b2d_size = CFUNCTYPE(c_size_t, c_int)

# See https://docs.nvidia.com/cuda/cuda-driver-api/group__CUDA__TYPES.html
CU_STREAM_DEFAULT = 0
CU_STREAM_LEGACY = 1
CU_STREAM_PER_THREAD = 2

API_PROTOTYPES = {
    # CUresult cuInit(unsigned int Flags);
    'cuInit' : (c_int, c_uint),

    # CUresult cuDriverGetVersion (int* driverVersion )
    'cuDriverGetVersion': (c_int, POINTER(c_int)),

    # CUresult cuDeviceGetCount(int *count);
    'cuDeviceGetCount': (c_int, POINTER(c_int)),

    # CUresult cuDeviceGet(CUdevice *device, int ordinal);
    'cuDeviceGet': (c_int, POINTER(cu_device), c_int),

    # CUresult cuDeviceGetName ( char* name, int  len, CUdevice dev )
    'cuDeviceGetName': (c_int, c_char_p, c_int, cu_device),

    # CUresult cuDeviceGetAttribute(int *pi, CUdevice_attribute attrib,
    #                               CUdevice dev);
    'cuDeviceGetAttribute': (c_int, POINTER(c_int), cu_device_attribute,
                             cu_device),

    # CUresult cuDeviceComputeCapability(int *major, int *minor,
    #                                    CUdevice dev);
    'cuDeviceComputeCapability': (c_int, POINTER(c_int), POINTER(c_int),
                                  cu_device),

    # CUresult cuDevicePrimaryCtxGetState(
    #              CUdevice dev,
    #              unsigned int* flags,
    #              int* active)
    'cuDevicePrimaryCtxGetState': (c_int,
                                   cu_device, POINTER(c_uint), POINTER(c_int)),

    # CUresult cuDevicePrimaryCtxRelease ( CUdevice dev )
    'cuDevicePrimaryCtxRelease': (c_int, cu_device),

    # CUresult cuDevicePrimaryCtxReset ( CUdevice dev )
    'cuDevicePrimaryCtxReset': (c_int, cu_device),

    # CUresult cuDevicePrimaryCtxRetain ( CUcontext* pctx, CUdevice dev )
    'cuDevicePrimaryCtxRetain': (c_int, POINTER(cu_context), cu_device),

    # CUresult cuDevicePrimaryCtxSetFlags ( CUdevice dev, unsigned int  flags )
    'cuDevicePrimaryCtxSetFlags': (c_int, cu_device, c_uint),

    # CUresult cuCtxCreate(CUcontext *pctx, unsigned int flags,
    #                      CUdevice dev);
    'cuCtxCreate': (c_int, POINTER(cu_context), c_uint, cu_device),

    # CUresult cuCtxGetDevice (	CUdevice * 	device	 )
    'cuCtxGetDevice': (c_int, POINTER(cu_device)),

    # CUresult cuCtxGetCurrent (CUcontext *pctx);
    'cuCtxGetCurrent': (c_int, POINTER(cu_context)),

    # CUresult cuCtxPushCurrent (CUcontext pctx);
    'cuCtxPushCurrent': (c_int, cu_context),

    # CUresult cuCtxPopCurrent (CUcontext *pctx);
    'cuCtxPopCurrent': (c_int, POINTER(cu_context)),

    # CUresult cuCtxDestroy(CUcontext pctx);
    'cuCtxDestroy': (c_int, cu_context),

    # CUresult cuModuleLoadDataEx(CUmodule *module, const void *image,
    #                             unsigned int numOptions,
    #                             CUjit_option *options,
    #                             void **optionValues);
    'cuModuleLoadDataEx': (c_int, cu_module, c_void_p, c_uint,
                           POINTER(cu_jit_option), POINTER(c_void_p)),

    # CUresult cuModuleUnload(CUmodule hmod);
    'cuModuleUnload': (c_int, cu_module),

    # CUresult cuModuleGetFunction(CUfunction *hfunc, CUmodule hmod,
    #                              const char *name);
    'cuModuleGetFunction': (c_int, cu_function, cu_module, c_char_p),

    # CUresult cuModuleGetGlobal ( CUdeviceptr* dptr, size_t* bytes, CUmodule
    #                              hmod, const char* name )
    'cuModuleGetGlobal': (c_int, POINTER(cu_device_ptr), POINTER(c_size_t),
                          cu_module, c_char_p),

    # CUresult CUDAAPI cuFuncSetCacheConfig(CUfunction hfunc,
    #                                       CUfunc_cache config);
    'cuFuncSetCacheConfig': (c_int, cu_function, c_uint),

    # CUresult cuMemAlloc(CUdeviceptr *dptr, size_t bytesize);
    'cuMemAlloc': (c_int, POINTER(cu_device_ptr), c_size_t),

    # CUresult cuMemsetD8(CUdeviceptr dstDevice, unsigned char uc, size_t N)
    'cuMemsetD8': (c_int, cu_device_ptr, c_uint8, c_size_t),

    # CUresult cuMemsetD8Async(CUdeviceptr dstDevice, unsigned char uc,
    #                          size_t N, CUstream hStream);
    'cuMemsetD8Async': (c_int,
                        cu_device_ptr, c_uint8, c_size_t, cu_stream),

    # CUresult cuMemcpyHtoD(CUdeviceptr dstDevice, const void *srcHost,
    #                       size_t ByteCount);
    'cuMemcpyHtoD': (c_int, cu_device_ptr, c_void_p, c_size_t),

    # CUresult cuMemcpyHtoDAsync(CUdeviceptr dstDevice, const void *srcHost,
    #                            size_t ByteCount, CUstream hStream);
    'cuMemcpyHtoDAsync': (c_int, cu_device_ptr, c_void_p, c_size_t,
                          cu_stream),

<<<<<<< HEAD
# CUresult cuCtxPopCurrent	(CUcontext *pctx);
'cuCtxPopCurrent':      (c_int, POINTER(cu_context)),

# CUresult cuCtxDestroy(CUcontext pctx);
'cuCtxDestroy':         (c_int, cu_context),

# CUresult cuModuleLoadDataEx(CUmodule *module, const void *image,
#                             unsigned int numOptions,
#                             CUjit_option *options,
#                             void **optionValues);
'cuModuleLoadDataEx':   (c_int, cu_module, c_void_p, c_uint,
                        POINTER(cu_jit_option), POINTER(c_void_p)),

# CUresult cuModuleUnload(CUmodule hmod);
'cuModuleUnload':       (c_int, cu_module),

# CUresult cuModuleGetFunction(CUfunction *hfunc, CUmodule hmod,
#                              const char *name);
'cuModuleGetFunction':  (c_int, cu_function, cu_module, c_char_p),

# CUresult cuModuleGetGlobal ( CUdeviceptr* dptr, size_t* bytes, CUmodule
#                              hmod, const char* name )
'cuModuleGetGlobal': (c_int, POINTER(cu_device_ptr), POINTER(c_size_t),
                      cu_module, c_char_p),

# CUresult CUDAAPI cuFuncSetCacheConfig(CUfunction hfunc,
#                                       CUfunc_cache config);
'cuFuncSetCacheConfig': (c_int, cu_function, c_uint),

# CUresult cuMemAlloc(CUdeviceptr *dptr, size_t bytesize);
'cuMemAlloc':         (c_int, POINTER(cu_device_ptr), c_size_t),

# CUresult cuMemsetD8(CUdeviceptr dstDevice, unsigned char uc, size_t N)
'cuMemsetD8':         (c_int, cu_device_ptr, c_uint8, c_size_t),

# CUresult cuMemsetD8Async(CUdeviceptr dstDevice, unsigned char uc,
#                          size_t N, CUstream hStream);
'cuMemsetD8Async':    (c_int,
                       cu_device_ptr, c_uint8, c_size_t, cu_stream),

# CUresult cuMemcpyHtoD(CUdeviceptr dstDevice, const void *srcHost,
#                       size_t ByteCount);
'cuMemcpyHtoD':         (c_int, cu_device_ptr, c_void_p, c_size_t),

# CUresult cuMemcpyHtoDAsync(CUdeviceptr dstDevice, const void *srcHost,
#                            size_t ByteCount, CUstream hStream);
'cuMemcpyHtoDAsync':    (c_int, cu_device_ptr, c_void_p, c_size_t,
                        cu_stream),

# CUresult cuMemcpyDtoD(CUdeviceptr dstDevice, const void *srcDevice,
#                       size_t ByteCount);
'cuMemcpyDtoD':         (c_int, cu_device_ptr, cu_device_ptr, c_size_t),

# CUresult cuMemcpyDtoDAsync(CUdeviceptr dstDevice, const void *srcDevice,
#                            size_t ByteCount, CUstream hStream);
'cuMemcpyDtoDAsync':    (c_int, cu_device_ptr, cu_device_ptr, c_size_t,
                        cu_stream),


# CUresult cuMemcpyDtoH(void *dstHost, CUdeviceptr srcDevice,
#                       size_t ByteCount);
'cuMemcpyDtoH':         (c_int, c_void_p, cu_device_ptr, c_size_t),

# CUresult cuMemcpyDtoHAsync(void *dstHost, CUdeviceptr srcDevice,
#                            size_t ByteCount, CUstream hStream);
'cuMemcpyDtoHAsync':    (c_int, c_void_p, cu_device_ptr, c_size_t,
                        cu_stream),

# CUresult cuMemFree(CUdeviceptr dptr);
'cuMemFree':            (c_int, cu_device_ptr),

# CUresult cuStreamCreate(CUstream *phStream, unsigned int Flags);
'cuStreamCreate':       (c_int, POINTER(cu_stream), c_uint),

# CUresult cuStreamDestroy(CUstream hStream);
'cuStreamDestroy':      (c_int, cu_stream),

# CUresult cuStreamSynchronize(CUstream hStream);
'cuStreamSynchronize':  (c_int, cu_stream),

# CUresult cuStreamAddCallback(CUstream hStream, CUstreamCallback callback, void* userData, unsigned int flags)
'cuStreamAddCallback':  (c_int, cu_stream, cu_stream_callback_pyobj, py_object, c_uint),

# CUresult cuLaunchKernel(CUfunction f, unsigned int gridDimX,
#                        unsigned int gridDimY,
#                        unsigned int gridDimZ,
#                        unsigned int blockDimX,
#                        unsigned int blockDimY,
#                        unsigned int blockDimZ,
#                        unsigned int sharedMemBytes,
#                        CUstream hStream, void **kernelParams,
#                        void ** extra)
'cuLaunchKernel':       (c_int, cu_function, c_uint, c_uint, c_uint,
                         c_uint, c_uint, c_uint, c_uint, cu_stream,
                         POINTER(c_void_p), POINTER(c_void_p)),

#  CUresult cuMemHostAlloc	(	void ** 	pp,
#                               size_t 	bytesize,
#                               unsigned int 	Flags
#                           )
'cuMemHostAlloc': (c_int, c_void_p, c_size_t, c_uint),

#  CUresult cuMemFreeHost	(	void * 	p	 )
'cuMemFreeHost': (c_int, c_void_p),

# CUresult cuMemHostRegister(void * 	p,
#                            size_t 	bytesize,
#                            unsigned int 	Flags)
'cuMemHostRegister':    (c_int, c_void_p, c_size_t, c_uint),

# CUresult cuMemHostUnregister(void * 	p)
'cuMemHostUnregister':  (c_int, c_void_p),

# CUresult cuMemHostGetDevicePointer(CUdeviceptr * pdptr,
#                                    void *        p,
#                                    unsigned int  Flags)
'cuMemHostGetDevicePointer': (c_int, POINTER(cu_device_ptr),
                              c_void_p, c_uint),

# CUresult cuMemGetInfo(size_t * free, size_t * total)
'cuMemGetInfo' : (c_int, POINTER(c_size_t), POINTER(c_size_t)),

# CUresult cuEventCreate	(	CUevent * 	phEvent,
#                               unsigned int 	Flags )
'cuEventCreate': (c_int, POINTER(cu_event), c_uint),

# CUresult cuEventDestroy	(	CUevent 	hEvent	 )
'cuEventDestroy': (c_int, cu_event),

# CUresult cuEventElapsedTime	(	float * 	pMilliseconds,
#                                   CUevent 	hStart,
#                                   CUevent 	hEnd )
'cuEventElapsedTime': (c_int, POINTER(c_float), cu_event, cu_event),

# CUresult cuEventQuery	(	CUevent 	hEvent	 )
'cuEventQuery': (c_int, cu_event),

# CUresult cuEventRecord	(	CUevent 	hEvent,
#                               CUstream 	hStream )
'cuEventRecord': (c_int, cu_event, cu_stream),

# CUresult cuEventSynchronize	(	CUevent 	hEvent	 )
'cuEventSynchronize': (c_int, cu_event),


# CUresult cuStreamWaitEvent	(	CUstream        hStream,
#                                   CUevent         hEvent,
#                                	unsigned int 	Flags )
'cuStreamWaitEvent': (c_int, cu_stream, cu_event, c_uint),

# CUresult 	cuPointerGetAttribute (void *data, CUpointer_attribute attribute, CUdeviceptr ptr)
'cuPointerGetAttribute': (c_int, c_void_p, c_uint, cu_device_ptr),

#    CUresult cuMemGetAddressRange	(	CUdeviceptr * 	pbase,
#                                        size_t * 	psize,
#                                        CUdeviceptr 	dptr
#                                        )
'cuMemGetAddressRange': (c_int,
                         POINTER(cu_device_ptr),
                         POINTER(c_size_t),
                         cu_device_ptr),

#    CUresult cuMemHostGetFlags	(	unsigned int * 	pFlags,
#                                   void * 	p )
'cuMemHostGetFlags': (c_int,
                      POINTER(c_uint),
                      c_void_p),

#   CUresult cuCtxSynchronize ( void )
'cuCtxSynchronize' : (c_int,),

#    CUresult
#    cuLinkCreate(unsigned int numOptions, CUjit_option *options,
#                 void **optionValues, CUlinkState *stateOut);
'cuLinkCreate': (c_int,
                 c_uint, POINTER(cu_jit_option),
                 POINTER(c_void_p), POINTER(cu_link_state)),

#    CUresult
#    cuLinkAddData(CUlinkState state, CUjitInputType type, void *data,
#                  size_t size, const char *name, unsigned
#                  int numOptions, CUjit_option *options,
#                  void **optionValues);
'cuLinkAddData': (c_int,
                  cu_link_state, cu_jit_input_type, c_void_p,
                  c_size_t, c_char_p, c_uint, POINTER(cu_jit_option),
                  POINTER(c_void_p)),

#    CUresult
#    cuLinkAddFile(CUlinkState state, CUjitInputType type,
#                  const char *path, unsigned int numOptions,
#                  CUjit_option *options, void **optionValues);

'cuLinkAddFile': (c_int,
                  cu_link_state, cu_jit_input_type, c_char_p, c_uint,
                  POINTER(cu_jit_option), POINTER(c_void_p)),

#    CUresult CUDAAPI
#    cuLinkComplete(CUlinkState state, void **cubinOut, size_t *sizeOut)
'cuLinkComplete': (c_int,
                   cu_link_state, POINTER(c_void_p), POINTER(c_size_t)),

#    CUresult CUDAAPI
#    cuLinkDestroy(CUlinkState state)
'cuLinkDestroy': (c_int, cu_link_state),


# cuProfilerInitialize ( const char* configFile, const char*
# outputFile, CUoutput_mode outputMode )
# 'cuProfilerInitialize': (c_int, c_char_p, c_char_p, cu_output_mode),

# cuProfilerStart ( void )
'cuProfilerStart': (c_int,),

# cuProfilerStop ( void )
'cuProfilerStop': (c_int,),

# CUresult cuFuncGetAttribute ( int* pi, CUfunction_attribute attrib,
#                              CUfunction hfunc )
'cuFuncGetAttribute': (c_int,
                       POINTER(c_int), cu_function_attribute, cu_function),

# CUresult CUDAAPI cuOccupancyMaxActiveBlocksPerMultiprocessor(int *numBlocks,
#                                                              CUfunction func,
#                                                              int blockSize,
#                                                              size_t dynamicSMemSize);
'cuOccupancyMaxActiveBlocksPerMultiprocessor': (c_int,
                                                POINTER(c_int), cu_function, c_size_t, c_uint),

# CUresult CUDAAPI cuOccupancyMaxActiveBlocksPerMultiprocessorWithFlags(int *numBlocks,
#                                                              CUfunction func,
#                                                              int blockSize,
#                                                              size_t dynamicSMemSize,
#                                                              unsigned int flags);
'cuOccupancyMaxActiveBlocksPerMultiprocessor': (c_int,
                                                POINTER(c_int), cu_function, c_size_t, c_uint),

# CUresult CUDAAPI cuOccupancyMaxPotentialBlockSize(int *minGridSize, int *blockSize,
#                                                   CUfunction func, CUoccupancyB2DSize blockSizeToDynamicSMemSize,
#                                                   size_t dynamicSMemSize, int blockSizeLimit);
'cuOccupancyMaxPotentialBlockSize': (c_int,
                                     POINTER(c_int), POINTER(c_int), cu_function, cu_occupancy_b2d_size, c_size_t, c_int),

# CUresult CUDAAPI cuOccupancyMaxPotentialBlockSizeWithFlags(int *minGridSize, int *blockSize,
#                                                            CUfunction func, CUoccupancyB2DSize blockSizeToDynamicSMemSize,
#                                                            size_t dynamicSMemSize, int blockSizeLimit, unsigned int flags);
'cuOccupancyMaxPotentialBlockSizeWithFlags': (c_int,
                                              POINTER(c_int), POINTER(c_int), cu_function, cu_occupancy_b2d_size, c_size_t, c_int, c_uint),

# CUresult cuIpcGetMemHandle ( CUipcMemHandle* pHandle, CUdeviceptr dptr )
'cuIpcGetMemHandle': (c_int,
                      POINTER(cu_ipc_mem_handle), cu_device_ptr),

# CUresult cuIpcOpenMemHandle ( CUdeviceptr* pdptr, CUipcMemHandle handle, unsigned int  Flags )

'cuIpcOpenMemHandle': (c_int,
                       POINTER(cu_device_ptr), cu_ipc_mem_handle, c_uint),

# CUresult cuIpcCloseMemHandle ( CUdeviceptr dptr )

'cuIpcCloseMemHandle': (c_int,
                        cu_device_ptr),

# CUresult cuCtxEnablePeerAccess ( CUcontext peerContext, unsigned int  Flags )
'cuCtxEnablePeerAccess': (c_int,
                          cu_context, c_int),

# CUresult cuDeviceCanAccessPeer ( int* canAccessPeer,
#                                  CUdevice dev, CUdevice peerDev )
'cuDeviceCanAccessPeer': (c_int,
                          POINTER(c_int), cu_device, cu_device),
=======
    # CUresult cuMemcpyDtoD(CUdeviceptr dstDevice, const void *srcDevice,
    #                       size_t ByteCount);
    'cuMemcpyDtoD': (c_int, cu_device_ptr, cu_device_ptr, c_size_t),

    # CUresult cuMemcpyDtoDAsync(CUdeviceptr dstDevice, const void *srcDevice,
    #                            size_t ByteCount, CUstream hStream);
    'cuMemcpyDtoDAsync': (c_int, cu_device_ptr, cu_device_ptr, c_size_t,
                          cu_stream),


    # CUresult cuMemcpyDtoH(void *dstHost, CUdeviceptr srcDevice,
    #                       size_t ByteCount);
    'cuMemcpyDtoH': (c_int, c_void_p, cu_device_ptr, c_size_t),

    # CUresult cuMemcpyDtoHAsync(void *dstHost, CUdeviceptr srcDevice,
    #                            size_t ByteCount, CUstream hStream);
    'cuMemcpyDtoHAsync': (c_int, c_void_p, cu_device_ptr, c_size_t,
                          cu_stream),

    # CUresult cuMemFree(CUdeviceptr dptr);
    'cuMemFree': (c_int, cu_device_ptr),

    # CUresult cuStreamCreate(CUstream *phStream, unsigned int Flags);
    'cuStreamCreate': (c_int, POINTER(cu_stream), c_uint),

    # CUresult cuStreamDestroy(CUstream hStream);
    'cuStreamDestroy': (c_int, cu_stream),

    # CUresult cuStreamSynchronize(CUstream hStream);
    'cuStreamSynchronize': (c_int, cu_stream),

    # CUresult cuStreamAddCallback(
    #              CUstream hStream,
    #              CUstreamCallback callback,
    #              void* userData,
    #              unsigned int flags)
    'cuStreamAddCallback': (c_int, cu_stream, cu_stream_callback_pyobj,
                            py_object, c_uint),

    # CUresult cuLaunchKernel(CUfunction f, unsigned int gridDimX,
    #                        unsigned int gridDimY,
    #                        unsigned int gridDimZ,
    #                        unsigned int blockDimX,
    #                        unsigned int blockDimY,
    #                        unsigned int blockDimZ,
    #                        unsigned int sharedMemBytes,
    #                        CUstream hStream, void **kernelParams,
    #                        void ** extra)
    'cuLaunchKernel': (c_int, cu_function, c_uint, c_uint, c_uint,
                       c_uint, c_uint, c_uint, c_uint, cu_stream,
                       POINTER(c_void_p), POINTER(c_void_p)),

    #  CUresult cuMemHostAlloc (	void ** 	pp,
    #                               size_t 	bytesize,
    #                               unsigned int 	Flags
    #                           )
    'cuMemHostAlloc': (c_int, c_void_p, c_size_t, c_uint),

    #  CUresult cuMemFreeHost (	void * 	p	 )
    'cuMemFreeHost': (c_int, c_void_p),

    # CUresult cuMemHostRegister(void * 	p,
    #                            size_t 	bytesize,
    #                            unsigned int 	Flags)
    'cuMemHostRegister': (c_int, c_void_p, c_size_t, c_uint),

    # CUresult cuMemHostUnregister(void * 	p)
    'cuMemHostUnregister': (c_int, c_void_p),

    # CUresult cuMemHostGetDevicePointer(CUdeviceptr * pdptr,
    #                                    void *        p,
    #                                    unsigned int  Flags)
    'cuMemHostGetDevicePointer': (c_int, POINTER(cu_device_ptr),
                                  c_void_p, c_uint),

    # CUresult cuMemGetInfo(size_t * free, size_t * total)
    'cuMemGetInfo' : (c_int, POINTER(c_size_t), POINTER(c_size_t)),

    # CUresult cuEventCreate (	CUevent * 	phEvent,
    #                               unsigned int 	Flags )
    'cuEventCreate': (c_int, POINTER(cu_event), c_uint),

    # CUresult cuEventDestroy (	CUevent 	hEvent	 )
    'cuEventDestroy': (c_int, cu_event),

    # CUresult cuEventElapsedTime (	float * 	pMilliseconds,
    #                                   CUevent 	hStart,
    #                                   CUevent 	hEnd )
    'cuEventElapsedTime': (c_int, POINTER(c_float), cu_event, cu_event),

    # CUresult cuEventQuery (	CUevent 	hEvent	 )
    'cuEventQuery': (c_int, cu_event),

    # CUresult cuEventRecord (	CUevent 	hEvent,
    #                               CUstream 	hStream )
    'cuEventRecord': (c_int, cu_event, cu_stream),

    # CUresult cuEventSynchronize (	CUevent 	hEvent	 )
    'cuEventSynchronize': (c_int, cu_event),


    # CUresult cuStreamWaitEvent (	CUstream        hStream,
    #                                   CUevent         hEvent,
    #                                	unsigned int 	Flags )
    'cuStreamWaitEvent': (c_int, cu_stream, cu_event, c_uint),

    # CUresult 	cuPointerGetAttribute (
    #               void *data,
    #               CUpointer_attribute attribute,
    #               CUdeviceptr ptr)
    'cuPointerGetAttribute': (c_int, c_void_p, c_uint, cu_device_ptr),

    #    CUresult cuMemGetAddressRange (	CUdeviceptr * 	pbase,
    #                                        size_t * 	psize,
    #                                        CUdeviceptr 	dptr
    #                                        )
    'cuMemGetAddressRange': (c_int,
                             POINTER(cu_device_ptr),
                             POINTER(c_size_t),
                             cu_device_ptr),

    #    CUresult cuMemHostGetFlags (	unsigned int * 	pFlags,
    #                                   void * 	p )
    'cuMemHostGetFlags': (c_int,
                          POINTER(c_uint),
                          c_void_p),

    #   CUresult cuCtxSynchronize ( void )
    'cuCtxSynchronize' : (c_int,),

    #    CUresult
    #    cuLinkCreate(unsigned int numOptions, CUjit_option *options,
    #                 void **optionValues, CUlinkState *stateOut);
    'cuLinkCreate': (c_int,
                     c_uint, POINTER(cu_jit_option),
                     POINTER(c_void_p), POINTER(cu_link_state)),

    #    CUresult
    #    cuLinkAddData(CUlinkState state, CUjitInputType type, void *data,
    #                  size_t size, const char *name, unsigned
    #                  int numOptions, CUjit_option *options,
    #                  void **optionValues);
    'cuLinkAddData': (c_int,
                      cu_link_state, cu_jit_input_type, c_void_p,
                      c_size_t, c_char_p, c_uint, POINTER(cu_jit_option),
                      POINTER(c_void_p)),

    #    CUresult
    #    cuLinkAddFile(CUlinkState state, CUjitInputType type,
    #                  const char *path, unsigned int numOptions,
    #                  CUjit_option *options, void **optionValues);

    'cuLinkAddFile': (c_int,
                      cu_link_state, cu_jit_input_type, c_char_p, c_uint,
                      POINTER(cu_jit_option), POINTER(c_void_p)),

    #    CUresult CUDAAPI
    #    cuLinkComplete(CUlinkState state, void **cubinOut, size_t *sizeOut)
    'cuLinkComplete': (c_int,
                       cu_link_state, POINTER(c_void_p), POINTER(c_size_t)),

    #    CUresult CUDAAPI
    #    cuLinkDestroy(CUlinkState state)
    'cuLinkDestroy': (c_int, cu_link_state),

    # cuProfilerStart ( void )
    'cuProfilerStart': (c_int,),

    # cuProfilerStop ( void )
    'cuProfilerStop': (c_int,),

    # CUresult cuFuncGetAttribute ( int* pi, CUfunction_attribute attrib,
    #                              CUfunction hfunc )
    'cuFuncGetAttribute': (c_int,
                           POINTER(c_int), cu_function_attribute, cu_function),

    # CUresult CUDAAPI cuOccupancyMaxActiveBlocksPerMultiprocessor(
    #                      int *numBlocks,
    #                      CUfunction func,
    #                      int blockSize,
    #                      size_t dynamicSMemSize);
    'cuOccupancyMaxActiveBlocksPerMultiprocessor': (c_int, POINTER(c_int),
                                                    cu_function, c_size_t,
                                                    c_uint),

    # CUresult CUDAAPI cuOccupancyMaxActiveBlocksPerMultiprocessorWithFlags(
    #                      int *numBlocks,
    #                      CUfunction func,
    #                      int blockSize,
    #                      size_t dynamicSMemSize,
    #                      unsigned int flags);
    'cuOccupancyMaxActiveBlocksPerMultiprocessorWithFlags': (c_int,
                                                             POINTER(c_int),
                                                             cu_function,
                                                             c_size_t, c_uint),

    # CUresult CUDAAPI cuOccupancyMaxPotentialBlockSize(
    #                      int *minGridSize, int *blockSize,
    #                      CUfunction func,
    #                      CUoccupancyB2DSize blockSizeToDynamicSMemSize,
    #                      size_t dynamicSMemSize, int blockSizeLimit);
    'cuOccupancyMaxPotentialBlockSize': (c_int, POINTER(c_int), POINTER(c_int),
                                         cu_function, cu_occupancy_b2d_size,
                                         c_size_t, c_int),

    # CUresult CUDAAPI cuOccupancyMaxPotentialBlockSizeWithFlags(
    #                      int *minGridSize, int *blockSize,
    #                      CUfunction func,
    #                      CUoccupancyB2DSize blockSizeToDynamicSMemSize,
    #                      size_t dynamicSMemSize, int blockSizeLimit,
    #                      unsigned int flags);
    'cuOccupancyMaxPotentialBlockSizeWithFlags': (c_int, POINTER(c_int),
                                                  POINTER(c_int), cu_function,
                                                  cu_occupancy_b2d_size,
                                                  c_size_t, c_int, c_uint),

    # CUresult cuIpcGetMemHandle ( CUipcMemHandle* pHandle, CUdeviceptr dptr )
    'cuIpcGetMemHandle': (c_int,
                          POINTER(cu_ipc_mem_handle), cu_device_ptr),

    # CUresult cuIpcOpenMemHandle(
    #              CUdeviceptr* pdptr,
    #              CUipcMemHandle handle,
    #              unsigned int Flags)
    'cuIpcOpenMemHandle': (c_int, POINTER(cu_device_ptr), cu_ipc_mem_handle,
                           c_uint),

    # CUresult cuIpcCloseMemHandle ( CUdeviceptr dptr )

    'cuIpcCloseMemHandle': (c_int, cu_device_ptr),

    # CUresult cuCtxEnablePeerAccess (CUcontext peerContext, unsigned int Flags)
    'cuCtxEnablePeerAccess': (c_int, cu_context, c_int),

    # CUresult cuDeviceCanAccessPeer ( int* canAccessPeer,
    #                                  CUdevice dev, CUdevice peerDev )
    'cuDeviceCanAccessPeer': (c_int,
                              POINTER(c_int), cu_device, cu_device),
>>>>>>> dc8709d7

}<|MERGE_RESOLUTION|>--- conflicted
+++ resolved
@@ -133,279 +133,6 @@
     'cuMemcpyHtoDAsync': (c_int, cu_device_ptr, c_void_p, c_size_t,
                           cu_stream),
 
-<<<<<<< HEAD
-# CUresult cuCtxPopCurrent	(CUcontext *pctx);
-'cuCtxPopCurrent':      (c_int, POINTER(cu_context)),
-
-# CUresult cuCtxDestroy(CUcontext pctx);
-'cuCtxDestroy':         (c_int, cu_context),
-
-# CUresult cuModuleLoadDataEx(CUmodule *module, const void *image,
-#                             unsigned int numOptions,
-#                             CUjit_option *options,
-#                             void **optionValues);
-'cuModuleLoadDataEx':   (c_int, cu_module, c_void_p, c_uint,
-                        POINTER(cu_jit_option), POINTER(c_void_p)),
-
-# CUresult cuModuleUnload(CUmodule hmod);
-'cuModuleUnload':       (c_int, cu_module),
-
-# CUresult cuModuleGetFunction(CUfunction *hfunc, CUmodule hmod,
-#                              const char *name);
-'cuModuleGetFunction':  (c_int, cu_function, cu_module, c_char_p),
-
-# CUresult cuModuleGetGlobal ( CUdeviceptr* dptr, size_t* bytes, CUmodule
-#                              hmod, const char* name )
-'cuModuleGetGlobal': (c_int, POINTER(cu_device_ptr), POINTER(c_size_t),
-                      cu_module, c_char_p),
-
-# CUresult CUDAAPI cuFuncSetCacheConfig(CUfunction hfunc,
-#                                       CUfunc_cache config);
-'cuFuncSetCacheConfig': (c_int, cu_function, c_uint),
-
-# CUresult cuMemAlloc(CUdeviceptr *dptr, size_t bytesize);
-'cuMemAlloc':         (c_int, POINTER(cu_device_ptr), c_size_t),
-
-# CUresult cuMemsetD8(CUdeviceptr dstDevice, unsigned char uc, size_t N)
-'cuMemsetD8':         (c_int, cu_device_ptr, c_uint8, c_size_t),
-
-# CUresult cuMemsetD8Async(CUdeviceptr dstDevice, unsigned char uc,
-#                          size_t N, CUstream hStream);
-'cuMemsetD8Async':    (c_int,
-                       cu_device_ptr, c_uint8, c_size_t, cu_stream),
-
-# CUresult cuMemcpyHtoD(CUdeviceptr dstDevice, const void *srcHost,
-#                       size_t ByteCount);
-'cuMemcpyHtoD':         (c_int, cu_device_ptr, c_void_p, c_size_t),
-
-# CUresult cuMemcpyHtoDAsync(CUdeviceptr dstDevice, const void *srcHost,
-#                            size_t ByteCount, CUstream hStream);
-'cuMemcpyHtoDAsync':    (c_int, cu_device_ptr, c_void_p, c_size_t,
-                        cu_stream),
-
-# CUresult cuMemcpyDtoD(CUdeviceptr dstDevice, const void *srcDevice,
-#                       size_t ByteCount);
-'cuMemcpyDtoD':         (c_int, cu_device_ptr, cu_device_ptr, c_size_t),
-
-# CUresult cuMemcpyDtoDAsync(CUdeviceptr dstDevice, const void *srcDevice,
-#                            size_t ByteCount, CUstream hStream);
-'cuMemcpyDtoDAsync':    (c_int, cu_device_ptr, cu_device_ptr, c_size_t,
-                        cu_stream),
-
-
-# CUresult cuMemcpyDtoH(void *dstHost, CUdeviceptr srcDevice,
-#                       size_t ByteCount);
-'cuMemcpyDtoH':         (c_int, c_void_p, cu_device_ptr, c_size_t),
-
-# CUresult cuMemcpyDtoHAsync(void *dstHost, CUdeviceptr srcDevice,
-#                            size_t ByteCount, CUstream hStream);
-'cuMemcpyDtoHAsync':    (c_int, c_void_p, cu_device_ptr, c_size_t,
-                        cu_stream),
-
-# CUresult cuMemFree(CUdeviceptr dptr);
-'cuMemFree':            (c_int, cu_device_ptr),
-
-# CUresult cuStreamCreate(CUstream *phStream, unsigned int Flags);
-'cuStreamCreate':       (c_int, POINTER(cu_stream), c_uint),
-
-# CUresult cuStreamDestroy(CUstream hStream);
-'cuStreamDestroy':      (c_int, cu_stream),
-
-# CUresult cuStreamSynchronize(CUstream hStream);
-'cuStreamSynchronize':  (c_int, cu_stream),
-
-# CUresult cuStreamAddCallback(CUstream hStream, CUstreamCallback callback, void* userData, unsigned int flags)
-'cuStreamAddCallback':  (c_int, cu_stream, cu_stream_callback_pyobj, py_object, c_uint),
-
-# CUresult cuLaunchKernel(CUfunction f, unsigned int gridDimX,
-#                        unsigned int gridDimY,
-#                        unsigned int gridDimZ,
-#                        unsigned int blockDimX,
-#                        unsigned int blockDimY,
-#                        unsigned int blockDimZ,
-#                        unsigned int sharedMemBytes,
-#                        CUstream hStream, void **kernelParams,
-#                        void ** extra)
-'cuLaunchKernel':       (c_int, cu_function, c_uint, c_uint, c_uint,
-                         c_uint, c_uint, c_uint, c_uint, cu_stream,
-                         POINTER(c_void_p), POINTER(c_void_p)),
-
-#  CUresult cuMemHostAlloc	(	void ** 	pp,
-#                               size_t 	bytesize,
-#                               unsigned int 	Flags
-#                           )
-'cuMemHostAlloc': (c_int, c_void_p, c_size_t, c_uint),
-
-#  CUresult cuMemFreeHost	(	void * 	p	 )
-'cuMemFreeHost': (c_int, c_void_p),
-
-# CUresult cuMemHostRegister(void * 	p,
-#                            size_t 	bytesize,
-#                            unsigned int 	Flags)
-'cuMemHostRegister':    (c_int, c_void_p, c_size_t, c_uint),
-
-# CUresult cuMemHostUnregister(void * 	p)
-'cuMemHostUnregister':  (c_int, c_void_p),
-
-# CUresult cuMemHostGetDevicePointer(CUdeviceptr * pdptr,
-#                                    void *        p,
-#                                    unsigned int  Flags)
-'cuMemHostGetDevicePointer': (c_int, POINTER(cu_device_ptr),
-                              c_void_p, c_uint),
-
-# CUresult cuMemGetInfo(size_t * free, size_t * total)
-'cuMemGetInfo' : (c_int, POINTER(c_size_t), POINTER(c_size_t)),
-
-# CUresult cuEventCreate	(	CUevent * 	phEvent,
-#                               unsigned int 	Flags )
-'cuEventCreate': (c_int, POINTER(cu_event), c_uint),
-
-# CUresult cuEventDestroy	(	CUevent 	hEvent	 )
-'cuEventDestroy': (c_int, cu_event),
-
-# CUresult cuEventElapsedTime	(	float * 	pMilliseconds,
-#                                   CUevent 	hStart,
-#                                   CUevent 	hEnd )
-'cuEventElapsedTime': (c_int, POINTER(c_float), cu_event, cu_event),
-
-# CUresult cuEventQuery	(	CUevent 	hEvent	 )
-'cuEventQuery': (c_int, cu_event),
-
-# CUresult cuEventRecord	(	CUevent 	hEvent,
-#                               CUstream 	hStream )
-'cuEventRecord': (c_int, cu_event, cu_stream),
-
-# CUresult cuEventSynchronize	(	CUevent 	hEvent	 )
-'cuEventSynchronize': (c_int, cu_event),
-
-
-# CUresult cuStreamWaitEvent	(	CUstream        hStream,
-#                                   CUevent         hEvent,
-#                                	unsigned int 	Flags )
-'cuStreamWaitEvent': (c_int, cu_stream, cu_event, c_uint),
-
-# CUresult 	cuPointerGetAttribute (void *data, CUpointer_attribute attribute, CUdeviceptr ptr)
-'cuPointerGetAttribute': (c_int, c_void_p, c_uint, cu_device_ptr),
-
-#    CUresult cuMemGetAddressRange	(	CUdeviceptr * 	pbase,
-#                                        size_t * 	psize,
-#                                        CUdeviceptr 	dptr
-#                                        )
-'cuMemGetAddressRange': (c_int,
-                         POINTER(cu_device_ptr),
-                         POINTER(c_size_t),
-                         cu_device_ptr),
-
-#    CUresult cuMemHostGetFlags	(	unsigned int * 	pFlags,
-#                                   void * 	p )
-'cuMemHostGetFlags': (c_int,
-                      POINTER(c_uint),
-                      c_void_p),
-
-#   CUresult cuCtxSynchronize ( void )
-'cuCtxSynchronize' : (c_int,),
-
-#    CUresult
-#    cuLinkCreate(unsigned int numOptions, CUjit_option *options,
-#                 void **optionValues, CUlinkState *stateOut);
-'cuLinkCreate': (c_int,
-                 c_uint, POINTER(cu_jit_option),
-                 POINTER(c_void_p), POINTER(cu_link_state)),
-
-#    CUresult
-#    cuLinkAddData(CUlinkState state, CUjitInputType type, void *data,
-#                  size_t size, const char *name, unsigned
-#                  int numOptions, CUjit_option *options,
-#                  void **optionValues);
-'cuLinkAddData': (c_int,
-                  cu_link_state, cu_jit_input_type, c_void_p,
-                  c_size_t, c_char_p, c_uint, POINTER(cu_jit_option),
-                  POINTER(c_void_p)),
-
-#    CUresult
-#    cuLinkAddFile(CUlinkState state, CUjitInputType type,
-#                  const char *path, unsigned int numOptions,
-#                  CUjit_option *options, void **optionValues);
-
-'cuLinkAddFile': (c_int,
-                  cu_link_state, cu_jit_input_type, c_char_p, c_uint,
-                  POINTER(cu_jit_option), POINTER(c_void_p)),
-
-#    CUresult CUDAAPI
-#    cuLinkComplete(CUlinkState state, void **cubinOut, size_t *sizeOut)
-'cuLinkComplete': (c_int,
-                   cu_link_state, POINTER(c_void_p), POINTER(c_size_t)),
-
-#    CUresult CUDAAPI
-#    cuLinkDestroy(CUlinkState state)
-'cuLinkDestroy': (c_int, cu_link_state),
-
-
-# cuProfilerInitialize ( const char* configFile, const char*
-# outputFile, CUoutput_mode outputMode )
-# 'cuProfilerInitialize': (c_int, c_char_p, c_char_p, cu_output_mode),
-
-# cuProfilerStart ( void )
-'cuProfilerStart': (c_int,),
-
-# cuProfilerStop ( void )
-'cuProfilerStop': (c_int,),
-
-# CUresult cuFuncGetAttribute ( int* pi, CUfunction_attribute attrib,
-#                              CUfunction hfunc )
-'cuFuncGetAttribute': (c_int,
-                       POINTER(c_int), cu_function_attribute, cu_function),
-
-# CUresult CUDAAPI cuOccupancyMaxActiveBlocksPerMultiprocessor(int *numBlocks,
-#                                                              CUfunction func,
-#                                                              int blockSize,
-#                                                              size_t dynamicSMemSize);
-'cuOccupancyMaxActiveBlocksPerMultiprocessor': (c_int,
-                                                POINTER(c_int), cu_function, c_size_t, c_uint),
-
-# CUresult CUDAAPI cuOccupancyMaxActiveBlocksPerMultiprocessorWithFlags(int *numBlocks,
-#                                                              CUfunction func,
-#                                                              int blockSize,
-#                                                              size_t dynamicSMemSize,
-#                                                              unsigned int flags);
-'cuOccupancyMaxActiveBlocksPerMultiprocessor': (c_int,
-                                                POINTER(c_int), cu_function, c_size_t, c_uint),
-
-# CUresult CUDAAPI cuOccupancyMaxPotentialBlockSize(int *minGridSize, int *blockSize,
-#                                                   CUfunction func, CUoccupancyB2DSize blockSizeToDynamicSMemSize,
-#                                                   size_t dynamicSMemSize, int blockSizeLimit);
-'cuOccupancyMaxPotentialBlockSize': (c_int,
-                                     POINTER(c_int), POINTER(c_int), cu_function, cu_occupancy_b2d_size, c_size_t, c_int),
-
-# CUresult CUDAAPI cuOccupancyMaxPotentialBlockSizeWithFlags(int *minGridSize, int *blockSize,
-#                                                            CUfunction func, CUoccupancyB2DSize blockSizeToDynamicSMemSize,
-#                                                            size_t dynamicSMemSize, int blockSizeLimit, unsigned int flags);
-'cuOccupancyMaxPotentialBlockSizeWithFlags': (c_int,
-                                              POINTER(c_int), POINTER(c_int), cu_function, cu_occupancy_b2d_size, c_size_t, c_int, c_uint),
-
-# CUresult cuIpcGetMemHandle ( CUipcMemHandle* pHandle, CUdeviceptr dptr )
-'cuIpcGetMemHandle': (c_int,
-                      POINTER(cu_ipc_mem_handle), cu_device_ptr),
-
-# CUresult cuIpcOpenMemHandle ( CUdeviceptr* pdptr, CUipcMemHandle handle, unsigned int  Flags )
-
-'cuIpcOpenMemHandle': (c_int,
-                       POINTER(cu_device_ptr), cu_ipc_mem_handle, c_uint),
-
-# CUresult cuIpcCloseMemHandle ( CUdeviceptr dptr )
-
-'cuIpcCloseMemHandle': (c_int,
-                        cu_device_ptr),
-
-# CUresult cuCtxEnablePeerAccess ( CUcontext peerContext, unsigned int  Flags )
-'cuCtxEnablePeerAccess': (c_int,
-                          cu_context, c_int),
-
-# CUresult cuDeviceCanAccessPeer ( int* canAccessPeer,
-#                                  CUdevice dev, CUdevice peerDev )
-'cuDeviceCanAccessPeer': (c_int,
-                          POINTER(c_int), cu_device, cu_device),
-=======
     # CUresult cuMemcpyDtoD(CUdeviceptr dstDevice, const void *srcDevice,
     #                       size_t ByteCount);
     'cuMemcpyDtoD': (c_int, cu_device_ptr, cu_device_ptr, c_size_t),
@@ -644,6 +371,5 @@
     #                                  CUdevice dev, CUdevice peerDev )
     'cuDeviceCanAccessPeer': (c_int,
                               POINTER(c_int), cu_device, cu_device),
->>>>>>> dc8709d7
 
 }