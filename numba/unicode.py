import sys
import operator

import numpy as np
from llvmlite.ir import IntType, Constant

from numba.extending import (
    models,
    register_model,
    make_attribute_wrapper,
    unbox,
    box,
    NativeValue,
    overload,
    overload_method,
    intrinsic,
    register_jitable,
)
from numba.targets.imputils import (lower_constant, lower_cast, lower_builtin,
                                    iternext_impl, impl_ret_new_ref, RefType)
from numba.datamodel import register_default, StructModel
from numba import cgutils
from numba import types
from numba.pythonapi import (
    PY_UNICODE_1BYTE_KIND,
    PY_UNICODE_2BYTE_KIND,
    PY_UNICODE_4BYTE_KIND,
    PY_UNICODE_WCHAR_KIND,
)
from numba.targets import slicing
from numba._helperlib import c_helpers
from numba.targets.hashing import _Py_hash_t
from numba.unsafe.bytes import memcpy_region
from numba.errors import TypingError
from .unicode_support import (_Py_TOUPPER, _Py_TOLOWER, _Py_UCS4, _Py_ISALNUM,
                              _PyUnicode_ToUpperFull, _PyUnicode_ToLowerFull,
                              _PyUnicode_ToTitleFull, _PyUnicode_IsPrintable,
                              _PyUnicode_IsSpace,
                              _PyUnicode_IsXidStart, _PyUnicode_IsXidContinue,
                              _PyUnicode_IsCased, _PyUnicode_IsCaseIgnorable,
                              _PyUnicode_IsUppercase, _PyUnicode_IsLowercase,
<<<<<<< HEAD
                              _PyUnicode_IsLineBreak, _Py_ISLINEBREAK,
                              _Py_ISLINEFEED, _Py_ISCARRIAGERETURN,
                              _PyUnicode_IsTitlecase, _Py_ISLOWER, _Py_ISUPPER)
=======
                              _PyUnicode_IsTitlecase, _Py_ISLOWER, _Py_ISUPPER,
                              _PyUnicode_IsAlpha, _PyUnicode_IsNumeric,
                              _Py_ISALPHA,)
>>>>>>> 1ec8be2e

# DATA MODEL


@register_model(types.UnicodeType)
class UnicodeModel(models.StructModel):
    def __init__(self, dmm, fe_type):
        members = [
            ('data', types.voidptr),
            ('length', types.intp),
            ('kind', types.int32),
            ('is_ascii', types.uint32),
            ('hash', _Py_hash_t),
            ('meminfo', types.MemInfoPointer(types.voidptr)),
            # A pointer to the owner python str/unicode object
            ('parent', types.pyobject),
        ]
        models.StructModel.__init__(self, dmm, fe_type, members)


make_attribute_wrapper(types.UnicodeType, 'data', '_data')
make_attribute_wrapper(types.UnicodeType, 'length', '_length')
make_attribute_wrapper(types.UnicodeType, 'kind', '_kind')
make_attribute_wrapper(types.UnicodeType, 'is_ascii', '_is_ascii')
make_attribute_wrapper(types.UnicodeType, 'hash', '_hash')


@register_default(types.UnicodeIteratorType)
class UnicodeIteratorModel(StructModel):
    def __init__(self, dmm, fe_type):
        members = [('index', types.EphemeralPointer(types.uintp)),
                   ('data', fe_type.data)]
        super(UnicodeIteratorModel, self).__init__(dmm, fe_type, members)

# CAST


def compile_time_get_string_data(obj):
    """Get string data from a python string for use at compile-time to embed
    the string data into the LLVM module.
    """
    from ctypes import (
        CFUNCTYPE, c_void_p, c_int, c_uint, c_ssize_t, c_ubyte, py_object,
        POINTER, byref,
    )

    extract_unicode_fn = c_helpers['extract_unicode']
    proto = CFUNCTYPE(c_void_p, py_object, POINTER(c_ssize_t), POINTER(c_int),
                      POINTER(c_uint), POINTER(c_ssize_t))
    fn = proto(extract_unicode_fn)
    length = c_ssize_t()
    kind = c_int()
    is_ascii = c_uint()
    hashv = c_ssize_t()
    data = fn(obj, byref(length), byref(kind), byref(is_ascii), byref(hashv))
    if data is None:
        raise ValueError("cannot extract unicode data from the given string")
    length = length.value
    kind = kind.value
    is_ascii = is_ascii.value
    nbytes = (length + 1) * _kind_to_byte_width(kind)
    out = (c_ubyte * nbytes).from_address(data)
    return bytes(out), length, kind, is_ascii, hashv.value


def make_string_from_constant(context, builder, typ, literal_string):
    """
    Get string data by `compile_time_get_string_data()` and return a
    unicode_type LLVM value
    """
    databytes, length, kind, is_ascii, hashv = \
        compile_time_get_string_data(literal_string)
    mod = builder.module
    gv = context.insert_const_bytes(mod, databytes)
    uni_str = cgutils.create_struct_proxy(typ)(context, builder)
    uni_str.data = gv
    uni_str.length = uni_str.length.type(length)
    uni_str.kind = uni_str.kind.type(kind)
    uni_str.is_ascii = uni_str.is_ascii.type(is_ascii)
    # Set hash to -1 to indicate that it should be computed.
    # We cannot bake in the hash value because of hashseed randomization.
    uni_str.hash = uni_str.hash.type(-1)
    return uni_str._getvalue()


@lower_cast(types.StringLiteral, types.unicode_type)
def cast_from_literal(context, builder, fromty, toty, val):
    return make_string_from_constant(
        context, builder, toty, fromty.literal_value,
    )


# CONSTANT

@lower_constant(types.unicode_type)
def constant_unicode(context, builder, typ, pyval):
    return make_string_from_constant(context, builder, typ, pyval)


# BOXING


@unbox(types.UnicodeType)
def unbox_unicode_str(typ, obj, c):
    """
    Convert a unicode str object to a native unicode structure.
    """
    ok, data, length, kind, is_ascii, hashv = \
        c.pyapi.string_as_string_size_and_kind(obj)
    uni_str = cgutils.create_struct_proxy(typ)(c.context, c.builder)
    uni_str.data = data
    uni_str.length = length
    uni_str.kind = kind
    uni_str.is_ascii = is_ascii
    uni_str.hash = hashv
    uni_str.meminfo = c.pyapi.nrt_meminfo_new_from_pyobject(
        data,  # the borrowed data pointer
        obj,   # the owner pyobject; the call will incref it.
    )
    uni_str.parent = obj

    is_error = cgutils.is_not_null(c.builder, c.pyapi.err_occurred())
    return NativeValue(uni_str._getvalue(), is_error=is_error)


@box(types.UnicodeType)
def box_unicode_str(typ, val, c):
    """
    Convert a native unicode structure to a unicode string
    """
    uni_str = cgutils.create_struct_proxy(typ)(c.context, c.builder, value=val)
    res = c.pyapi.string_from_kind_and_data(
        uni_str.kind, uni_str.data, uni_str.length)
    # hash isn't needed now, just compute it so it ends up in the unicodeobject
    # hash cache, cpython doesn't always do this, depends how a string was
    # created it's safe, just burns the cycles required to hash on @box
    c.pyapi.object_hash(res)
    c.context.nrt.decref(c.builder, typ, val)
    return res


# HELPER FUNCTIONS


def make_deref_codegen(bitsize):
    def codegen(context, builder, signature, args):
        data, idx = args
        ptr = builder.bitcast(data, IntType(bitsize).as_pointer())
        ch = builder.load(builder.gep(ptr, [idx]))
        return builder.zext(ch, IntType(32))

    return codegen


@intrinsic
def deref_uint8(typingctx, data, offset):
    sig = types.uint32(types.voidptr, types.intp)
    return sig, make_deref_codegen(8)


@intrinsic
def deref_uint16(typingctx, data, offset):
    sig = types.uint32(types.voidptr, types.intp)
    return sig, make_deref_codegen(16)


@intrinsic
def deref_uint32(typingctx, data, offset):
    sig = types.uint32(types.voidptr, types.intp)
    return sig, make_deref_codegen(32)


@intrinsic
def _malloc_string(typingctx, kind, char_bytes, length, is_ascii):
    """make empty string with data buffer of size alloc_bytes.

    Must set length and kind values for string after it is returned
    """
    def details(context, builder, signature, args):
        [kind_val, char_bytes_val, length_val, is_ascii_val] = args

        # fill the struct
        uni_str_ctor = cgutils.create_struct_proxy(types.unicode_type)
        uni_str = uni_str_ctor(context, builder)
        # add null padding character
        nbytes_val = builder.mul(char_bytes_val,
                                 builder.add(length_val,
                                             Constant(length_val.type, 1)))
        uni_str.meminfo = context.nrt.meminfo_alloc(builder, nbytes_val)
        uni_str.kind = kind_val
        uni_str.is_ascii = is_ascii_val
        uni_str.length = length_val
        # empty string has hash value -1 to indicate "need to compute hash"
        uni_str.hash = context.get_constant(_Py_hash_t, -1)
        uni_str.data = context.nrt.meminfo_data(builder, uni_str.meminfo)
        # Set parent to NULL
        uni_str.parent = cgutils.get_null_value(uni_str.parent.type)
        return uni_str._getvalue()

    sig = types.unicode_type(types.int32, types.intp, types.intp, types.uint32)
    return sig, details


@register_jitable
def _empty_string(kind, length, is_ascii=0):
    char_width = _kind_to_byte_width(kind)
    s = _malloc_string(kind, char_width, length, is_ascii)
    _set_code_point(s, length, np.uint32(0))    # Write NULL character
    return s


# Disable RefCt for performance.
@register_jitable(_nrt=False)
def _get_code_point(a, i):
    if a._kind == PY_UNICODE_1BYTE_KIND:
        return deref_uint8(a._data, i)
    elif a._kind == PY_UNICODE_2BYTE_KIND:
        return deref_uint16(a._data, i)
    elif a._kind == PY_UNICODE_4BYTE_KIND:
        return deref_uint32(a._data, i)
    else:
        # there's also a wchar kind, but that's one of the above,
        # so skipping for this example
        return 0

####


def make_set_codegen(bitsize):
    def codegen(context, builder, signature, args):
        data, idx, ch = args
        if bitsize < 32:
            ch = builder.trunc(ch, IntType(bitsize))
        ptr = builder.bitcast(data, IntType(bitsize).as_pointer())
        builder.store(ch, builder.gep(ptr, [idx]))
        return context.get_dummy_value()

    return codegen


@intrinsic
def set_uint8(typingctx, data, idx, ch):
    sig = types.void(types.voidptr, types.int64, types.uint32)
    return sig, make_set_codegen(8)


@intrinsic
def set_uint16(typingctx, data, idx, ch):
    sig = types.void(types.voidptr, types.int64, types.uint32)
    return sig, make_set_codegen(16)


@intrinsic
def set_uint32(typingctx, data, idx, ch):
    sig = types.void(types.voidptr, types.int64, types.uint32)
    return sig, make_set_codegen(32)


@register_jitable(_nrt=False)
def _set_code_point(a, i, ch):
    # WARNING: This method is very dangerous:
    #   * Assumes that data contents can be changed (only allowed for new
    #     strings)
    #   * Assumes that the kind of unicode string is sufficiently wide to
    #     accept ch.  Will truncate ch to make it fit.
    #   * Assumes that i is within the valid boundaries of the function
    if a._kind == PY_UNICODE_1BYTE_KIND:
        set_uint8(a._data, i, ch)
    elif a._kind == PY_UNICODE_2BYTE_KIND:
        set_uint16(a._data, i, ch)
    elif a._kind == PY_UNICODE_4BYTE_KIND:
        set_uint32(a._data, i, ch)
    else:
        raise AssertionError(
            "Unexpected unicode representation in _set_code_point")


@register_jitable
def _pick_kind(kind1, kind2):
    if kind1 == PY_UNICODE_WCHAR_KIND or kind2 == PY_UNICODE_WCHAR_KIND:
        raise AssertionError("PY_UNICODE_WCHAR_KIND unsupported")

    if kind1 == PY_UNICODE_1BYTE_KIND:
        return kind2
    elif kind1 == PY_UNICODE_2BYTE_KIND:
        if kind2 == PY_UNICODE_4BYTE_KIND:
            return kind2
        else:
            return kind1
    elif kind1 == PY_UNICODE_4BYTE_KIND:
        return kind1
    else:
        raise AssertionError("Unexpected unicode representation in _pick_kind")


@register_jitable
def _pick_ascii(is_ascii1, is_ascii2):
    if is_ascii1 == 1 and is_ascii2 == 1:
        return types.uint32(1)
    return types.uint32(0)


@register_jitable
def _kind_to_byte_width(kind):
    if kind == PY_UNICODE_1BYTE_KIND:
        return 1
    elif kind == PY_UNICODE_2BYTE_KIND:
        return 2
    elif kind == PY_UNICODE_4BYTE_KIND:
        return 4
    elif kind == PY_UNICODE_WCHAR_KIND:
        raise AssertionError("PY_UNICODE_WCHAR_KIND unsupported")
    else:
        raise AssertionError("Unexpected unicode encoding encountered")


@register_jitable(_nrt=False)
def _cmp_region(a, a_offset, b, b_offset, n):
    if n == 0:
        return 0
    elif a_offset + n > a._length:
        return -1
    elif b_offset + n > b._length:
        return 1

    for i in range(n):
        a_chr = _get_code_point(a, a_offset + i)
        b_chr = _get_code_point(b, b_offset + i)
        if a_chr < b_chr:
            return -1
        elif a_chr > b_chr:
            return 1

    return 0


@register_jitable
def _codepoint_to_kind(cp):
    """
    Compute the minimum unicode kind needed to hold a given codepoint
    """
    if cp < 256:
        return PY_UNICODE_1BYTE_KIND
    elif cp < 65536:
        return PY_UNICODE_2BYTE_KIND
    else:
        # Maximum code point of Unicode 6.0: 0x10ffff (1,114,111)
        MAX_UNICODE = 0x10ffff
        if cp > MAX_UNICODE:
            msg = "Invalid codepoint. Found value greater than Unicode maximum"
            raise ValueError(msg)
        return PY_UNICODE_4BYTE_KIND


@register_jitable
def _codepoint_is_ascii(ch):
    """
    Returns true if a codepoint is in the ASCII range
    """
    return ch < 128


# PUBLIC API


@overload(str)
def unicode_str(s):
    if isinstance(s, types.UnicodeType):
        return lambda s: s


@overload(len)
def unicode_len(s):
    if isinstance(s, types.UnicodeType):
        def len_impl(s):
            return s._length
        return len_impl


@overload(operator.eq)
def unicode_eq(a, b):
    if isinstance(a, types.UnicodeType) and isinstance(b, types.UnicodeType):
        def eq_impl(a, b):
            if len(a) != len(b):
                return False
            return _cmp_region(a, 0, b, 0, len(a)) == 0
        return eq_impl


@overload(operator.ne)
def unicode_ne(a, b):
    if isinstance(a, types.UnicodeType) and isinstance(b, types.UnicodeType):
        def ne_impl(a, b):
            return not (a == b)
        return ne_impl


@overload(operator.lt)
def unicode_lt(a, b):
    if isinstance(a, types.UnicodeType) and isinstance(b, types.UnicodeType):
        def lt_impl(a, b):
            minlen = min(len(a), len(b))
            eqcode = _cmp_region(a, 0, b, 0, minlen)
            if eqcode == -1:
                return True
            elif eqcode == 0:
                return len(a) < len(b)
            return False
        return lt_impl


@overload(operator.gt)
def unicode_gt(a, b):
    if isinstance(a, types.UnicodeType) and isinstance(b, types.UnicodeType):
        def gt_impl(a, b):
            minlen = min(len(a), len(b))
            eqcode = _cmp_region(a, 0, b, 0, minlen)
            if eqcode == 1:
                return True
            elif eqcode == 0:
                return len(a) > len(b)
            return False
        return gt_impl


@overload(operator.le)
def unicode_le(a, b):
    if isinstance(a, types.UnicodeType) and isinstance(b, types.UnicodeType):
        def le_impl(a, b):
            return not (a > b)
        return le_impl


@overload(operator.ge)
def unicode_ge(a, b):
    if isinstance(a, types.UnicodeType) and isinstance(b, types.UnicodeType):
        def ge_impl(a, b):
            return not (a < b)
        return ge_impl


@overload(operator.contains)
def unicode_contains(a, b):
    if isinstance(a, types.UnicodeType) and isinstance(b, types.UnicodeType):
        def contains_impl(a, b):
            # note parameter swap: contains(a, b) == b in a
            return _find(a, b) > -1
        return contains_impl


# https://github.com/python/cpython/blob/201c8f79450628241574fba940e08107178dc3a5/Objects/unicodeobject.c#L9342-L9354    # noqa: E501
@register_jitable
def _adjust_indices(length, start, end):
    if end > length:
        end = length
    if end < 0:
        end += length
        if end < 0:
            end = 0
    if start < 0:
        start += length
        if start < 0:
            start = 0

    return start, end


def unicode_idx_check_type(ty, name):
    """Check object belongs to one of specific types
    ty: type
        Type of the object
    name: str
        Name of the object
    """
    thety = ty
    # if the type is omitted, the concrete type is the value
    if isinstance(ty, types.Omitted):
        thety = ty.value
    # if the type is optional, the concrete type is the captured type
    elif isinstance(ty, types.Optional):
        thety = ty.type

    accepted = (types.Integer, types.NoneType)
    if thety is not None and not isinstance(thety, accepted):
        raise TypingError('"{}" must be {}, not {}'.format(name, accepted, ty))


def unicode_sub_check_type(ty, name):
    """Check object belongs to unicode type"""
    if not isinstance(ty, types.UnicodeType):
        msg = '"{}" must be {}, not {}'.format(name, types.UnicodeType, ty)
        raise TypingError(msg)


def generate_finder(find_func):
    """Generate finder either left or right."""
    def impl(data, substr, start=None, end=None):
        length = len(data)
        sub_length = len(substr)
        if start is None:
            start = 0
        if end is None:
            end = length

        start, end = _adjust_indices(length, start, end)
        if end - start < sub_length:
            return -1

        return find_func(data, substr, start, end)

    return impl


@register_jitable
def _finder(data, substr, start, end):
    """Left finder."""
    if len(substr) == 0:
        return start
    for i in range(start, min(len(data), end) - len(substr) + 1):
        if _cmp_region(data, i, substr, 0, len(substr)) == 0:
            return i
    return -1


@register_jitable
def _rfinder(data, substr, start, end):
    """Right finder."""
    if len(substr) == 0:
        return end
    for i in range(min(len(data), end) - len(substr), start - 1, -1):
        if _cmp_region(data, i, substr, 0, len(substr)) == 0:
            return i
    return -1


_find = register_jitable(generate_finder(_finder))
_rfind = register_jitable(generate_finder(_rfinder))


@overload_method(types.UnicodeType, 'find')
def unicode_find(data, substr, start=None, end=None):
    """Implements str.find()"""
    if isinstance(substr, types.UnicodeCharSeq):
        def find_impl(data, substr, start=None, end=None):
            return data.find(str(substr))
        return find_impl

    unicode_idx_check_type(start, 'start')
    unicode_idx_check_type(end, 'end')
    unicode_sub_check_type(substr, 'substr')

    return _find


@overload_method(types.UnicodeType, 'rfind')
def unicode_rfind(data, substr, start=None, end=None):
    """Implements str.rfind()"""
    if isinstance(substr, types.UnicodeCharSeq):
        def rfind_impl(data, substr, start=None, end=None):
            return data.rfind(str(substr))
        return rfind_impl

    unicode_idx_check_type(start, 'start')
    unicode_idx_check_type(end, 'end')
    unicode_sub_check_type(substr, 'substr')

    return _rfind


# https://github.com/python/cpython/blob/1d4b6ba19466aba0eb91c4ba01ba509acf18c723/Objects/unicodeobject.c#L12831-L12857    # noqa: E501
@overload_method(types.UnicodeType, 'rindex')
def unicode_rindex(s, sub, start=None, end=None):
    """Implements str.rindex()"""
    unicode_idx_check_type(start, 'start')
    unicode_idx_check_type(end, 'end')
    unicode_sub_check_type(sub, 'sub')

    def rindex_impl(s, sub, start=None, end=None):
        result = s.rfind(sub, start, end)
        if result < 0:
            raise ValueError('substring not found')

        return result

    return rindex_impl

# https://github.com/python/cpython/blob/1d4b6ba19466aba0eb91c4ba01ba509acf18c723/Objects/unicodeobject.c#L11692-L11718    # noqa: E501
@overload_method(types.UnicodeType, 'index')
def unicode_index(s, sub, start=None, end=None):
    """Implements str.index()"""
    unicode_idx_check_type(start, 'start')
    unicode_idx_check_type(end, 'end')
    unicode_sub_check_type(sub, 'sub')

    def index_impl(s, sub, start=None, end=None):
        result = s.find(sub, start, end)
        if result < 0:
            raise ValueError('substring not found')

        return result

    return index_impl


@overload_method(types.UnicodeType, 'count')
def unicode_count(src, sub, start=None, end=None):

    _count_args_types_check(start)
    _count_args_types_check(end)

    if isinstance(sub, types.UnicodeType):
        def count_impl(src, sub, start=None, end=None):
            count = 0
            src_len = len(src)
            sub_len = len(sub)

            start = _normalize_slice_idx_count(start, src_len, 0)
            end = _normalize_slice_idx_count(end, src_len, src_len)

            if end - start < 0 or start > src_len:
                return 0

            src = src[start : end]
            src_len = len(src)
            start, end = 0, src_len
            if sub_len == 0:
                return src_len + 1

            while(start + sub_len <= src_len):
                if src[start : start + sub_len] == sub:
                    count += 1
                    start += sub_len
                else:
                    start += 1
            return count
        return count_impl
    error_msg = "The substring must be a UnicodeType, not {}"
    raise TypingError(error_msg.format(type(sub)))


# https://github.com/python/cpython/blob/1d4b6ba19466aba0eb91c4ba01ba509acf18c723/Objects/unicodeobject.c#L12979-L13033    # noqa: E501
@overload_method(types.UnicodeType, 'rpartition')
def unicode_rpartition(data, sep):
    """Implements str.rpartition()"""
    thety = sep
    # if the type is omitted, the concrete type is the value
    if isinstance(sep, types.Omitted):
        thety = sep.value
    # if the type is optional, the concrete type is the captured type
    elif isinstance(sep, types.Optional):
        thety = sep.type

    accepted = (types.UnicodeType, types.UnicodeCharSeq)
    if thety is not None and not isinstance(thety, accepted):
        msg = '"{}" must be {}, not {}'.format('sep', accepted, sep)
        raise TypingError(msg)

    def impl(data, sep):
        # https://github.com/python/cpython/blob/1d4b6ba19466aba0eb91c4ba01ba509acf18c723/Objects/stringlib/partition.h#L62-L115    # noqa: E501
        empty_str = _empty_string(data._kind, 0, data._is_ascii)
        sep_length = len(sep)
        if data._kind < sep._kind or len(data) < sep_length:
            return empty_str, empty_str, data

        if sep_length == 0:
            raise ValueError('empty separator')

        pos = data.rfind(sep)
        if pos < 0:
            return empty_str, empty_str, data

        return data[0:pos], sep, data[pos + sep_length:len(data)]

    return impl


@overload_method(types.UnicodeType, 'startswith')
def unicode_startswith(a, b):
    if isinstance(b, types.UnicodeType):
        def startswith_impl(a, b):
            return _cmp_region(a, 0, b, 0, len(b)) == 0
        return startswith_impl
    if isinstance(b, types.UnicodeCharSeq):
        def startswith_impl(a, b):
            return a.startswith(str(b))
        return startswith_impl


@overload_method(types.UnicodeType, 'endswith')
def unicode_endswith(a, b):
    if isinstance(b, types.UnicodeType):
        def endswith_impl(a, b):
            a_offset = len(a) - len(b)
            if a_offset < 0:
                return False
            return _cmp_region(a, a_offset, b, 0, len(b)) == 0
        return endswith_impl
    if isinstance(b, types.UnicodeCharSeq):
        def endswith_impl(a, b):
            return a.endswith(str(b))
        return endswith_impl


@overload_method(types.UnicodeType, 'split')
def unicode_split(a, sep=None, maxsplit=-1):
    if not (maxsplit == -1 or
            isinstance(maxsplit, (types.Omitted, types.Integer,
                                  types.IntegerLiteral))):
        return None  # fail typing if maxsplit is not an integer

    if isinstance(sep, types.UnicodeCharSeq):
        def split_impl(a, sep=None, maxsplit=-1):
            return a.split(str(sep), maxsplit=maxsplit)
        return split_impl

    if isinstance(sep, types.UnicodeType):
        def split_impl(a, sep=None, maxsplit=-1):
            a_len = len(a)
            sep_len = len(sep)

            if sep_len == 0:
                raise ValueError('empty separator')

            parts = []
            last = 0
            idx = 0

            if sep_len == 1 and maxsplit == -1:
                sep_code_point = _get_code_point(sep, 0)
                for idx in range(a_len):
                    if _get_code_point(a, idx) == sep_code_point:
                        parts.append(a[last:idx])
                        last = idx + 1
            else:
                split_count = 0

                while idx < a_len and (maxsplit == -1 or
                                       split_count < maxsplit):
                    if _cmp_region(a, idx, sep, 0, sep_len) == 0:
                        parts.append(a[last:idx])
                        idx += sep_len
                        last = idx
                        split_count += 1
                    else:
                        idx += 1

            if last <= a_len:
                parts.append(a[last:])

            return parts
        return split_impl
    elif sep is None or isinstance(sep, types.NoneType) or \
            getattr(sep, 'value', False) is None:
        def split_whitespace_impl(a, sep=None, maxsplit=-1):
            a_len = len(a)

            parts = []
            last = 0
            idx = 0
            split_count = 0
            in_whitespace_block = True

            for idx in range(a_len):
                code_point = _get_code_point(a, idx)
                is_whitespace = _PyUnicode_IsSpace(code_point)
                if in_whitespace_block:
                    if is_whitespace:
                        pass  # keep consuming space
                    else:
                        last = idx  # this is the start of the next string
                        in_whitespace_block = False
                else:
                    if not is_whitespace:
                        pass  # keep searching for whitespace transition
                    else:
                        parts.append(a[last:idx])
                        in_whitespace_block = True
                        split_count += 1
                        if maxsplit != -1 and split_count == maxsplit:
                            break

            if last <= a_len and not in_whitespace_block:
                parts.append(a[last:])

            return parts
        return split_whitespace_impl


@overload_method(types.UnicodeType, 'center')
def unicode_center(string, width, fillchar=' '):
    if not isinstance(width, types.Integer):
        raise TypingError('The width must be an Integer')

    if isinstance(fillchar, types.UnicodeCharSeq):
        def center_impl(string, width, fillchar=' '):
            return string.center(width, str(fillchar))
        return center_impl

    if not (fillchar == ' ' or
            isinstance(fillchar, (types.Omitted, types.UnicodeType))):
        raise TypingError('The fillchar must be a UnicodeType')

    def center_impl(string, width, fillchar=' '):
        str_len = len(string)
        fillchar_len = len(fillchar)

        if fillchar_len != 1:
            raise ValueError('The fill character must be exactly one '
                             'character long')

        if width <= str_len:
            return string

        allmargin = width - str_len
        lmargin = (allmargin // 2) + (allmargin & width & 1)
        rmargin = allmargin - lmargin

        l_string = fillchar * lmargin
        if lmargin == rmargin:
            return l_string + string + l_string
        else:
            return l_string + string + (fillchar * rmargin)

    return center_impl


@overload_method(types.UnicodeType, 'ljust')
def unicode_ljust(string, width, fillchar=' '):
    if not isinstance(width, types.Integer):
        raise TypingError('The width must be an Integer')

    if isinstance(fillchar, types.UnicodeCharSeq):
        def ljust_impl(string, width, fillchar=' '):
            return string.ljust(width, str(fillchar))
        return ljust_impl

    if not (fillchar == ' ' or isinstance(
            fillchar, (types.Omitted, types.UnicodeType))):
        raise TypingError('The fillchar must be a UnicodeType')

    def ljust_impl(string, width, fillchar=' '):
        str_len = len(string)
        fillchar_len = len(fillchar)

        if fillchar_len != 1:
            raise ValueError('The fill character must be exactly one '
                             'character long')

        if width <= str_len:
            return string

        newstr = string + (fillchar * (width - str_len))

        return newstr
    return ljust_impl


@overload_method(types.UnicodeType, 'rjust')
def unicode_rjust(string, width, fillchar=' '):
    if not isinstance(width, types.Integer):
        raise TypingError('The width must be an Integer')

    if isinstance(fillchar, types.UnicodeCharSeq):
        def rjust_impl(string, width, fillchar=' '):
            return string.rjust(width, str(fillchar))
        return rjust_impl

    if not (fillchar == ' ' or
            isinstance(fillchar, (types.Omitted, types.UnicodeType))):
        raise TypingError('The fillchar must be a UnicodeType')

    def rjust_impl(string, width, fillchar=' '):
        str_len = len(string)
        fillchar_len = len(fillchar)

        if fillchar_len != 1:
            raise ValueError('The fill character must be exactly one '
                             'character long')

        if width <= str_len:
            return string

        newstr = (fillchar * (width - str_len)) + string

        return newstr
    return rjust_impl


def generate_splitlines_func(is_line_break_func):
    """Generate splitlines performer based on ascii or unicode line breaks."""
    def impl(data, keepends):
        # https://github.com/python/cpython/blob/1d4b6ba19466aba0eb91c4ba01ba509acf18c723/Objects/stringlib/split.h#L335-L389    # noqa: E501
        length = len(data)
        result = []
        i = j = 0
        while i < length:
            # find a line and append it
            while i < length:
                code_point = _get_code_point(data, i)
                if is_line_break_func(code_point):
                    break
                i += 1

            # skip the line break reading CRLF as one line break
            eol = i
            if i < length:
                if i + 1 < length:
                    cur_cp = _get_code_point(data, i)
                    next_cp = _get_code_point(data, i + 1)
                    if _Py_ISCARRIAGERETURN(cur_cp) and _Py_ISLINEFEED(next_cp):
                        i += 1
                i += 1
                if keepends:
                    eol = i

            result.append(data[j:eol])
            j = i

        return result

    return impl


_ascii_splitlines = register_jitable(generate_splitlines_func(_Py_ISLINEBREAK))
_unicode_splitlines = register_jitable(generate_splitlines_func(
    _PyUnicode_IsLineBreak))


# https://github.com/python/cpython/blob/1d4b6ba19466aba0eb91c4ba01ba509acf18c723/Objects/unicodeobject.c#L10196-L10229    # noqa: E501
@overload_method(types.UnicodeType, 'splitlines')
def unicode_splitlines(data, keepends=False):
    """Implements str.splitlines()"""
    thety = keepends
    # if the type is omitted, the concrete type is the value
    if isinstance(keepends, types.Omitted):
        thety = keepends.value
    # if the type is optional, the concrete type is the captured type
    elif isinstance(keepends, types.Optional):
        thety = keepends.type

    accepted = (types.Integer, int, types.Boolean, bool)
    if thety is not None and not isinstance(thety, accepted):
        raise TypingError(
            '"{}" must be {}, not {}'.format('keepends', accepted, keepends))

    def splitlines_impl(data, keepends=False):
        if data._is_ascii:
            return _ascii_splitlines(data, keepends)

        return _unicode_splitlines(data, keepends)

    return splitlines_impl


@register_jitable
def join_list(sep, parts):
    parts_len = len(parts)
    if parts_len == 0:
        return ''

    # Precompute size and char_width of result
    sep_len = len(sep)
    length = (parts_len - 1) * sep_len
    kind = sep._kind
    is_ascii = sep._is_ascii
    for p in parts:
        length += len(p)
        kind = _pick_kind(kind, p._kind)
        is_ascii = _pick_ascii(is_ascii, p._is_ascii)

    result = _empty_string(kind, length, is_ascii)

    # populate string
    part = parts[0]
    _strncpy(result, 0, part, 0, len(part))
    dst_offset = len(part)
    for idx in range(1, parts_len):
        _strncpy(result, dst_offset, sep, 0, sep_len)
        dst_offset += sep_len
        part = parts[idx]
        _strncpy(result, dst_offset, part, 0, len(part))
        dst_offset += len(part)

    return result


@overload_method(types.UnicodeType, 'join')
def unicode_join(sep, parts):

    if isinstance(parts, types.List):
        if isinstance(parts.dtype, types.UnicodeType):
            def join_list_impl(sep, parts):
                return join_list(sep, parts)
            return join_list_impl
        elif isinstance(parts.dtype, types.UnicodeCharSeq):
            def join_list_impl(sep, parts):
                _parts = [str(p) for p in parts]
                return join_list(sep, _parts)
            return join_list_impl
        else:
            pass  # lists of any other type not supported
    elif isinstance(parts, types.IterableType):
        def join_iter_impl(sep, parts):
            parts_list = [p for p in parts]
            return join_list(sep, parts_list)
        return join_iter_impl
    elif isinstance(parts, types.UnicodeType):
        # Temporary workaround until UnicodeType is iterable
        def join_str_impl(sep, parts):
            parts_list = [parts[i] for i in range(len(parts))]
            return join_list(sep, parts_list)
        return join_str_impl


@overload_method(types.UnicodeType, 'zfill')
def unicode_zfill(string, width):
    if not isinstance(width, types.Integer):
        raise TypingError("<width> must be an Integer")

    def zfill_impl(string, width):

        str_len = len(string)

        if width <= str_len:
            return string

        first_char = string[0] if str_len else ''
        padding = '0' * (width - str_len)

        if first_char in ['+', '-']:
            newstr = first_char + padding + string[1:]
        else:
            newstr = padding + string

        return newstr

    return zfill_impl


# https://github.com/python/cpython/blob/1d4b6ba19466aba0eb91c4ba01ba509acf18c723/Objects/unicodeobject.c#L12126-L12161    # noqa: E501
@overload_method(types.UnicodeType, 'isidentifier')
def unicode_isidentifier(data):
    """Implements UnicodeType.isidentifier()"""

    def impl(data):
        length = len(data)
        if length == 0:
            return False

        first_cp = _get_code_point(data, 0)
        if not _PyUnicode_IsXidStart(first_cp) and first_cp != 0x5F:
            return False

        for i in range(1, length):
            code_point = _get_code_point(data, i)
            if not _PyUnicode_IsXidContinue(code_point):
                return False

        return True

    return impl


@register_jitable
def unicode_strip_left_bound(string, chars):
    chars = ' ' if chars is None else chars
    str_len = len(string)

    for i in range(str_len):
        if string[i] not in chars:
            return i
    return str_len


@register_jitable
def unicode_strip_right_bound(string, chars):
    chars = ' ' if chars is None else chars
    str_len = len(string)

    for i in range(str_len - 1, -1, -1):
        if string[i] not in chars:
            i += 1
            break
    return i


def unicode_strip_types_check(chars):
    if isinstance(chars, types.Optional):
        chars = chars.type  # catch optional type with invalid non-None type
    if not (chars is None or isinstance(chars, (types.Omitted,
                                                types.UnicodeType,
                                                types.NoneType))):
        raise TypingError('The arg must be a UnicodeType or None')


def _count_args_types_check(arg):
    if isinstance(arg, types.Optional):
        arg = arg.type
    if not (arg is None or isinstance(arg, (types.Omitted,
                                            types.Integer,
                                            types.NoneType))):
        raise TypingError("The slice indices must be an Integer or None")


@overload_method(types.UnicodeType, 'lstrip')
def unicode_lstrip(string, chars=None):

    if isinstance(chars, types.UnicodeCharSeq):
        def lstrip_impl(string, chars=None):
            return string.lstrip(str(chars))
        return lstrip_impl

    unicode_strip_types_check(chars)

    def lstrip_impl(string, chars=None):
        return string[unicode_strip_left_bound(string, chars):]
    return lstrip_impl


@overload_method(types.UnicodeType, 'rstrip')
def unicode_rstrip(string, chars=None):

    if isinstance(chars, types.UnicodeCharSeq):
        def rstrip_impl(string, chars=None):
            return string.rstrip(str(chars))
        return rstrip_impl

    unicode_strip_types_check(chars)

    def rstrip_impl(string, chars=None):
        return string[:unicode_strip_right_bound(string, chars)]
    return rstrip_impl


@overload_method(types.UnicodeType, 'strip')
def unicode_strip(string, chars=None):

    if isinstance(chars, types.UnicodeCharSeq):
        def strip_impl(string, chars=None):
            return string.strip(str(chars))
        return strip_impl

    unicode_strip_types_check(chars)

    def strip_impl(string, chars=None):
        lb = unicode_strip_left_bound(string, chars)
        rb = unicode_strip_right_bound(string, chars)
        return string[lb:rb]
    return strip_impl


# String creation

@register_jitable
def normalize_str_idx(idx, length, is_start=True):
    """
    Parameters
    ----------
    idx : int or None
        the index
    length : int
        the string length
    is_start : bool; optional with defaults to True
        Is it the *start* or the *stop* of the slice?

    Returns
    -------
    norm_idx : int
        normalized index
    """
    if idx is None:
        if is_start:
            return 0
        else:
            return length
    elif idx < 0:
        idx += length

    if idx < 0 or idx >= length:
        raise IndexError("string index out of range")

    return idx


@register_jitable
def _normalize_slice_idx_count(arg, slice_len, default):
    """
    Used for unicode_count

    If arg < -slice_len, returns 0 (prevents circle)

    If arg is within slice, e.g -slice_len <= arg < slice_len
    returns its real index via arg % slice_len

    If arg > slice_len, returns arg (in this case count must
    return 0 if it is start index)
    """

    if arg is None:
        return default
    if -slice_len <= arg < slice_len:
        return arg % slice_len
    return 0 if arg < 0 else arg


@intrinsic
def _normalize_slice(typingctx, sliceobj, length):
    """Fix slice object.
    """
    sig = sliceobj(sliceobj, length)

    def codegen(context, builder, sig, args):
        [slicetype, lengthtype] = sig.args
        [sliceobj, length] = args
        slice = context.make_helper(builder, slicetype, sliceobj)
        slicing.guard_invalid_slice(context, builder, slicetype, slice)
        slicing.fix_slice(builder, slice, length)
        return slice._getvalue()

    return sig, codegen


@intrinsic
def _slice_span(typingctx, sliceobj):
    """Compute the span from the given slice object.
    """
    sig = types.intp(sliceobj)

    def codegen(context, builder, sig, args):
        [slicetype] = sig.args
        [sliceobj] = args
        slice = context.make_helper(builder, slicetype, sliceobj)
        result_size = slicing.get_slice_length(builder, slice)
        return result_size

    return sig, codegen


@register_jitable(_nrt=False)
def _strncpy(dst, dst_offset, src, src_offset, n):
    if src._kind == dst._kind:
        byte_width = _kind_to_byte_width(src._kind)
        src_byte_offset = byte_width * src_offset
        dst_byte_offset = byte_width * dst_offset
        nbytes = n * byte_width
        memcpy_region(dst._data, dst_byte_offset, src._data,
                      src_byte_offset, nbytes, align=1)
    else:
        for i in range(n):
            _set_code_point(dst, dst_offset + i,
                            _get_code_point(src, src_offset + i))


@intrinsic
def _get_str_slice_view(typingctx, src_t, start_t, length_t):
    """Create a slice of a unicode string using a view of its data to avoid
    extra allocation.
    """
    assert src_t == types.unicode_type

    def codegen(context, builder, sig, args):
        src, start, length = args
        in_str = cgutils.create_struct_proxy(
            types.unicode_type)(context, builder, value=src)
        view_str = cgutils.create_struct_proxy(
            types.unicode_type)(context, builder)
        view_str.meminfo = in_str.meminfo
        view_str.kind = in_str.kind
        view_str.is_ascii = in_str.is_ascii
        view_str.length = length
        # hash value -1 to indicate "need to compute hash"
        view_str.hash = context.get_constant(_Py_hash_t, -1)
        # get a pointer to start of slice data
        bw_typ = context.typing_context.resolve_value_type(_kind_to_byte_width)
        bw_sig = bw_typ.get_call_type(
            context.typing_context, (types.int32,), {})
        bw_impl = context.get_function(bw_typ, bw_sig)
        byte_width = bw_impl(builder, (in_str.kind,))
        offset = builder.mul(start, byte_width)
        view_str.data = builder.gep(in_str.data, [offset])
        # Set parent pyobject to NULL
        view_str.parent = cgutils.get_null_value(view_str.parent.type)
        # incref original string
        if context.enable_nrt:
            context.nrt.incref(builder, sig.args[0], src)
        return view_str._getvalue()

    sig = types.unicode_type(types.unicode_type, types.intp, types.intp)
    return sig, codegen


@overload(operator.getitem)
def unicode_getitem(s, idx):
    if isinstance(s, types.UnicodeType):
        if isinstance(idx, types.Integer):
            def getitem_char(s, idx):
                idx = normalize_str_idx(idx, len(s))
                ret = _empty_string(s._kind, 1, s._is_ascii)
                _set_code_point(ret, 0, _get_code_point(s, idx))
                return ret
            return getitem_char
        elif isinstance(idx, types.SliceType):
            def getitem_slice(s, idx):
                slice_idx = _normalize_slice(idx, len(s))
                span = _slice_span(slice_idx)

                if slice_idx.step == 1:
                    return _get_str_slice_view(s, slice_idx.start, span)
                else:
                    ret = _empty_string(s._kind, span, s._is_ascii)
                    cur = slice_idx.start
                    for i in range(span):
                        _set_code_point(ret, i, _get_code_point(s, cur))
                        cur += slice_idx.step
                    return ret
            return getitem_slice


@overload(operator.add)
@overload(operator.iadd)
def unicode_concat(a, b):
    if isinstance(a, types.UnicodeType) and isinstance(b, types.UnicodeType):
        def concat_impl(a, b):
            new_length = a._length + b._length
            new_kind = _pick_kind(a._kind, b._kind)
            new_ascii = _pick_ascii(a._is_ascii, b._is_ascii)
            result = _empty_string(new_kind, new_length, new_ascii)
            for i in range(len(a)):
                _set_code_point(result, i, _get_code_point(a, i))
            for j in range(len(b)):
                _set_code_point(result, len(a) + j, _get_code_point(b, j))
            return result
        return concat_impl

    if isinstance(a, types.UnicodeType) and isinstance(b, types.UnicodeCharSeq):
        def concat_impl(a, b):
            return a + str(b)
        return concat_impl


@register_jitable
def _repeat_impl(str_arg, mult_arg):
    if str_arg == '' or mult_arg < 1:
        return ''
    elif mult_arg == 1:
        return str_arg
    else:
        new_length = str_arg._length * mult_arg
        new_kind = str_arg._kind
        result = _empty_string(new_kind, new_length, str_arg._is_ascii)
        # make initial copy into result
        len_a = len(str_arg)
        _strncpy(result, 0, str_arg, 0, len_a)
        # loop through powers of 2 for efficient copying
        copy_size = len_a
        while 2 * copy_size <= new_length:
            _strncpy(result, copy_size, result, 0, copy_size)
            copy_size *= 2

        if not 2 * copy_size == new_length:
            # if copy_size not an exact multiple it then needs
            # to complete the rest of the copies
            rest = new_length - copy_size
            _strncpy(result, copy_size, result, copy_size - rest, rest)
            return result


@overload(operator.mul)
def unicode_repeat(a, b):
    if isinstance(a, types.UnicodeType) and isinstance(b, types.Integer):
        def wrap(a, b):
            return _repeat_impl(a, b)
        return wrap
    elif isinstance(a, types.Integer) and isinstance(b, types.UnicodeType):
        def wrap(a, b):
            return _repeat_impl(b, a)
        return wrap


@overload(operator.not_)
def unicode_not(a):
    if isinstance(a, types.UnicodeType):
        def impl(a):
            return len(a) == 0
        return impl


# https://github.com/python/cpython/blob/1d4b6ba19466aba0eb91c4ba01ba509acf18c723/Objects/unicodeobject.c#L11928-L11964    # noqa: E501
@overload_method(types.UnicodeType, 'isalpha')
def unicode_isalpha(data):
    """Implements UnicodeType.isalpha()"""

    def impl(data):
        length = len(data)
        if length == 0:
            return False

        if length == 1:
            code_point = _get_code_point(data, 0)
            return _PyUnicode_IsAlpha(code_point)

        if data._is_ascii:
            for i in range(length):
                code_point = _get_code_point(data, i)
                if not _Py_ISALPHA(code_point):
                    return False

        for i in range(length):
            code_point = _get_code_point(data, i)
            if not _PyUnicode_IsAlpha(code_point):
                return False

        return True

    return impl


def _is_upper(is_lower, is_upper, is_title):
    # impl is an approximate translation of:
    # https://github.com/python/cpython/blob/1d4b6ba19466aba0eb91c4ba01ba509acf18c723/Objects/unicodeobject.c#L11794-L11827    # noqa: E501
    # mixed with:
    # https://github.com/python/cpython/blob/1d4b6ba19466aba0eb91c4ba01ba509acf18c723/Objects/bytes_methods.c#L218-L242    # noqa: E501
    def impl(a):
        l = len(a)
        if l == 1:
            return is_upper(_get_code_point(a, 0))
        if l == 0:
            return False
        cased = False
        for idx in range(l):
            code_point = _get_code_point(a, idx)
            if is_lower(code_point) or is_title(code_point):
                return False
            elif(not cased and is_upper(code_point)):
                cased = True
        return cased
    return impl


_always_false = register_jitable(lambda x: False)
_ascii_is_upper = register_jitable(_is_upper(_Py_ISLOWER, _Py_ISUPPER,
                                             _always_false))
_unicode_is_upper = register_jitable(_is_upper(_PyUnicode_IsLowercase,
                                               _PyUnicode_IsUppercase,
                                               _PyUnicode_IsTitlecase))


@overload_method(types.UnicodeType, 'isupper')
def unicode_isupper(a):
    """
    Implements .isupper()
    """
    def impl(a):
        if a._is_ascii:
            return _ascii_is_upper(a)
        else:
            return _unicode_is_upper(a)
    return impl


@overload_method(types.UnicodeType, 'upper')
def unicode_upper(a):
    """
    Implements .upper()
    """
    def impl(a):
        # main structure is a translation of:
        # https://github.com/python/cpython/blob/1d4b6ba19466aba0eb91c4ba01ba509acf18c723/Objects/unicodeobject.c#L13308-L13316    # noqa: E501

        # ASCII fast path
        l = len(a)
        if a._is_ascii:
            # This is an approximate translation of:
            # https://github.com/python/cpython/blob/1d4b6ba19466aba0eb91c4ba01ba509acf18c723/Objects/bytes_methods.c#L300    # noqa: E501
            ret = _empty_string(a._kind, l, a._is_ascii)
            for idx in range(l):
                code_point = _get_code_point(a, idx)
                _set_code_point(ret, idx, _Py_TOUPPER(code_point))
            return ret
        else:
            # This part in an amalgamation of two algorithms:
            # https://github.com/python/cpython/blob/1d4b6ba19466aba0eb91c4ba01ba509acf18c723/Objects/unicodeobject.c#L9864-L9908    # noqa: E501
            # https://github.com/python/cpython/blob/1d4b6ba19466aba0eb91c4ba01ba509acf18c723/Objects/unicodeobject.c#L9787-L9805    # noqa: E501
            #
            # The alg walks the string and writes the upper version of the code
            # point into a 4byte kind unicode string and at the same time
            # tracks the maximum width "upper" character encountered, following
            # this the 4byte kind string is reinterpreted as needed into the
            # maximum width kind string
            tmp = _empty_string(PY_UNICODE_4BYTE_KIND, 3 * l, a._is_ascii)
            mapped = np.array((3,), dtype=_Py_UCS4)
            maxchar = 0
            k = 0
            for idx in range(l):
                mapped[:] = 0
                code_point = _get_code_point(a, idx)
                n_res = _PyUnicode_ToUpperFull(_Py_UCS4(code_point), mapped)
                for j in range(n_res):
                    maxchar = max(maxchar, mapped[j])
                    _set_code_point(tmp, k, mapped[j])
                    k += 1
            newlength = k
            newkind = _codepoint_to_kind(maxchar)
            ret = _empty_string(newkind, newlength,
                                _codepoint_is_ascii(maxchar))
            for i in range(newlength):
                _set_code_point(ret, i, _get_code_point(tmp, i))
            return ret
    return impl


# https://github.com/python/cpython/blob/1d4b6ba19466aba0eb91c4ba01ba509acf18c723/Objects/unicodeobject.c#L11896-L11925    # noqa: E501
@overload_method(types.UnicodeType, 'isspace')
def unicode_isspace(data):
    """Implements UnicodeType.isspace()"""

    def impl(data):
        length = len(data)
        if length == 1:
            return _PyUnicode_IsSpace(_get_code_point(data, 0))

        if length == 0:
            return False

        for i in range(length):
            code_point = _get_code_point(data, i)
            if not _PyUnicode_IsSpace(code_point):
                return False

        return True

    return impl


@overload_method(types.UnicodeType, 'istitle')
def unicode_istitle(s):
    """
    Implements UnicodeType.istitle()
    The algorithm is an approximate translation from CPython:
    https://github.com/python/cpython/blob/1d4b6ba19466aba0eb91c4ba01ba509acf18c723/Objects/unicodeobject.c#L11829-L11885 # noqa: E501
    """

    def impl(s):
        cased = False
        previous_is_cased = False
        for char in s:
            if _PyUnicode_IsUppercase(char) or _PyUnicode_IsTitlecase(char):
                if previous_is_cased:
                    return False
                cased = True
                previous_is_cased = True
            elif _PyUnicode_IsLowercase(char):
                if not previous_is_cased:
                    return False
            else:
                previous_is_cased = False

        return cased
    return impl


# https://github.com/python/cpython/blob/1d4b6ba19466aba0eb91c4ba01ba509acf18c723/Objects/unicodeobject.c#L12188-L12213    # noqa: E501
@overload_method(types.UnicodeType, 'isprintable')
def unicode_isprintable(data):
    """Implements UnicodeType.isprintable()"""

    def impl(data):
        length = len(data)
        if length == 1:
            return _PyUnicode_IsPrintable(_get_code_point(data, 0))

        for i in range(length):
            code_point = _get_code_point(data, i)
            if not _PyUnicode_IsPrintable(code_point):
                return False

        return True

    return impl


# https://github.com/python/cpython/blob/1d4b6ba19466aba0eb91c4ba01ba509acf18c723/Objects/unicodeobject.c#L11975-L12006    # noqa: E501
@overload_method(types.UnicodeType, 'isalnum')
def unicode_isalnum(data):
    """Implements UnicodeType.isalnum()"""

    def impl(data):
        length = len(data)

        if length == 1:
            code_point = _get_code_point(data, 0)
            if data._is_ascii:
                return _Py_ISALNUM(code_point)
            return (_PyUnicode_IsNumeric(code_point) or
                    _PyUnicode_IsAlpha(code_point))

        if length == 0:
            return False

        if data._is_ascii:
            for i in range(length):
                code_point = _get_code_point(data, i)
                if not _Py_ISALNUM(code_point):
                    return False

        for i in range(length):
            code_point = _get_code_point(data, i)
            if (not _PyUnicode_IsNumeric(code_point) and
                    not _PyUnicode_IsAlpha(code_point)):
                return False

        return True

    return impl


if sys.version_info[:2] >= (3, 7):
    @overload_method(types.UnicodeType, 'isascii')
    def unicode_isascii(data):
        """Implements UnicodeType.isascii()"""

        def impl(data):
            return data._is_ascii
        return impl


@overload_method(types.UnicodeType, 'islower')
def unicode_islower(data):
    """
    impl is an approximate translation of:
    https://github.com/python/cpython/blob/201c8f79450628241574fba940e08107178dc3a5/Objects/unicodeobject.c#L11900-L11933    # noqa: E501
    mixed with:
    https://github.com/python/cpython/blob/201c8f79450628241574fba940e08107178dc3a5/Objects/bytes_methods.c#L131-L156    # noqa: E501
    """

    def impl(data):
        length = len(data)
        if length == 1:
            return _PyUnicode_IsLowercase(_get_code_point(data, 0))
        if length == 0:
            return False

        cased = False
        for idx in range(length):
            cp = _get_code_point(data, idx)
            if _PyUnicode_IsUppercase(cp) or _PyUnicode_IsTitlecase(cp):
                return False
            elif not cased and _PyUnicode_IsLowercase(cp):
                cased = True
        return cased
    return impl


# https://github.com/python/cpython/blob/201c8f79450628241574fba940e08107178dc3a5/Objects/unicodeobject.c#L9856-L9883    # noqa: E501
@register_jitable
def _handle_capital_sigma(data, length, idx):
    """This is a translation of the function that handles the capital sigma."""
    c = 0
    j = idx - 1
    while j >= 0:
        c = _get_code_point(data, j)
        if not _PyUnicode_IsCaseIgnorable(c):
            break
        j -= 1
    final_sigma = (j >= 0 and _PyUnicode_IsCased(c))
    if final_sigma:
        j = idx + 1
        while j < length:
            c = _get_code_point(data, j)
            if not _PyUnicode_IsCaseIgnorable(c):
                break
            j += 1
        final_sigma = (j == length or (not _PyUnicode_IsCased(c)))

    return 0x3c2 if final_sigma else 0x3c3


# https://github.com/python/cpython/blob/201c8f79450628241574fba940e08107178dc3a5/Objects/unicodeobject.c#L9885-L9895    # noqa: E501
@register_jitable
def _lower_ucs4(code_point, data, length, idx, mapped):
    """This is a translation of the function that lowers a character."""
    if code_point == 0x3A3:
        mapped[0] = _handle_capital_sigma(data, length, idx)
        return 1
    return _PyUnicode_ToLowerFull(code_point, mapped)


# https://github.com/python/cpython/blob/201c8f79450628241574fba940e08107178dc3a5/Objects/unicodeobject.c#L9996-L10021    # noqa: E501
@register_jitable
def _do_title(data, length, res, maxchars):
    """This is a translation of the function that titles a unicode string."""
    k = 0
    previous_cased = False
    mapped = np.zeros(3, dtype=_Py_UCS4)
    for idx in range(length):
        mapped.fill(0)
        code_point = _get_code_point(data, idx)
        if previous_cased:
            n_res = _lower_ucs4(code_point, data, length, idx, mapped)
        else:
            n_res = _PyUnicode_ToTitleFull(_Py_UCS4(code_point), mapped)
        for m in mapped[:n_res]:
            maxchar, = maxchars
            maxchars[0] = max(maxchar, m)
            _set_code_point(res, k, m)
            k += 1
        previous_cased = _PyUnicode_IsCased(_Py_UCS4(code_point))
    return k


# https://github.com/python/cpython/blob/201c8f79450628241574fba940e08107178dc3a5/Objects/unicodeobject.c#L10023-L10069    # noqa: E501
@overload_method(types.UnicodeType, 'title')
def unicode_title(data):
    """Implements str.title()"""
    # https://docs.python.org/3/library/stdtypes.html#str.title
    def impl(data):
        length = len(data)
        tmp = _empty_string(PY_UNICODE_4BYTE_KIND, 3 * length, data._is_ascii)
        # maxchar should be inside of a list to be pass as argument by reference
        maxchar = 0
        maxchars = [maxchar]
        newlength = _do_title(data, length, tmp, maxchars)
        maxchar, = maxchars
        newkind = _codepoint_to_kind(maxchar)
        res = _empty_string(newkind, newlength, _codepoint_is_ascii(maxchar))
        for i in range(newlength):
            _set_code_point(res, i, _get_code_point(tmp, i))
        return res
    return impl


# https://github.com/python/cpython/blob/201c8f79450628241574fba940e08107178dc3a5/Objects/unicodeobject.c#L9946-L9965    # noqa: E501
@register_jitable
def _do_upper_or_lower(data, length, res, maxchars, lower):
    k = 0
    for idx in range(length):
        mapped = np.zeros(3, dtype=_Py_UCS4)
        code_point = _get_code_point(data, idx)
        if lower:
            n_res = _lower_ucs4(code_point, data, length, idx, mapped)
        else:
            # might be needed if call _do_upper_or_lower in unicode_upper
            n_res = _PyUnicode_ToUpperFull(code_point, mapped)
        for m in mapped[:n_res]:
            maxchars[0] = max(maxchars[0], m)
            _set_code_point(res, k, m)
            k += 1
    return k


@overload_method(types.UnicodeType, 'lower')
def unicode_lower(data):
    """Implements .lower()"""
    def impl(data):
        # main structure is a translation of:
        # https://github.com/python/cpython/blob/201c8f79450628241574fba940e08107178dc3a5/Objects/unicodeobject.c#L12380-L12388    # noqa: E501

        # ASCII fast path
        length = len(data)
        if data._is_ascii:
            # This is an approximate translation of:
            # https://github.com/python/cpython/blob/201c8f79450628241574fba940e08107178dc3a5/Objects/bytes_methods.c#L247-L255    # noqa: E501
            res = _empty_string(data._kind, length, data._is_ascii)
            for idx in range(length):
                code_point = _get_code_point(data, idx)
                _set_code_point(res, idx, _Py_TOLOWER(code_point))
            return res
        else:
            # This is an approximate translation of:
            # https://github.com/python/cpython/blob/201c8f79450628241574fba940e08107178dc3a5/Objects/unicodeobject.c#L10023-L10069    # noqa: E501
            tmp = _empty_string(PY_UNICODE_4BYTE_KIND, 3 * length,
                                data._is_ascii)
            # maxchar is inside of a list to be pass as argument by reference
            maxchars = [0]
            newlength = _do_upper_or_lower(data, length, tmp, maxchars,
                                           lower=True)
            maxchar = maxchars[0]
            newkind = _codepoint_to_kind(maxchar)
            res = _empty_string(newkind, newlength,
                                _codepoint_is_ascii(maxchar))
            for i in range(newlength):
                _set_code_point(res, i, _get_code_point(tmp, i))
            return res

    return impl


@lower_builtin('getiter', types.UnicodeType)
def getiter_unicode(context, builder, sig, args):
    [ty] = sig.args
    [data] = args

    iterobj = context.make_helper(builder, sig.return_type)

    # set the index to zero
    zero = context.get_constant(types.uintp, 0)
    indexptr = cgutils.alloca_once_value(builder, zero)

    iterobj.index = indexptr

    # wire in the unicode type data
    iterobj.data = data

    # incref as needed
    if context.enable_nrt:
        context.nrt.incref(builder, ty, data)

    res = iterobj._getvalue()
    return impl_ret_new_ref(context, builder, sig.return_type, res)


@lower_builtin('iternext', types.UnicodeIteratorType)
# a new ref counted object is put into result._yield so set the new_ref to True!
@iternext_impl(RefType.NEW)
def iternext_unicode(context, builder, sig, args, result):
    [iterty] = sig.args
    [iter] = args

    tyctx = context.typing_context

    # get ref to unicode.__getitem__
    fnty = tyctx.resolve_value_type(operator.getitem)
    getitem_sig = fnty.get_call_type(tyctx, (types.unicode_type, types.uintp),
                                     {})
    getitem_impl = context.get_function(fnty, getitem_sig)

    # get ref to unicode.__len__
    fnty = tyctx.resolve_value_type(len)
    len_sig = fnty.get_call_type(tyctx, (types.unicode_type,), {})
    len_impl = context.get_function(fnty, len_sig)

    # grab unicode iterator struct
    iterobj = context.make_helper(builder, iterty, value=iter)

    # find the length of the string
    strlen = len_impl(builder, (iterobj.data,))

    # find the current index
    index = builder.load(iterobj.index)

    # see if the index is in range
    is_valid = builder.icmp_unsigned('<', index, strlen)
    result.set_valid(is_valid)

    with builder.if_then(is_valid):
        # return value at index
        gotitem = getitem_impl(builder, (iterobj.data, index,))
        result.yield_(gotitem)

        # bump index for next cycle
        nindex = cgutils.increment_index(builder, index)
        builder.store(nindex, iterobj.index)<|MERGE_RESOLUTION|>--- conflicted
+++ resolved
@@ -39,15 +39,11 @@
                               _PyUnicode_IsXidStart, _PyUnicode_IsXidContinue,
                               _PyUnicode_IsCased, _PyUnicode_IsCaseIgnorable,
                               _PyUnicode_IsUppercase, _PyUnicode_IsLowercase,
-<<<<<<< HEAD
                               _PyUnicode_IsLineBreak, _Py_ISLINEBREAK,
                               _Py_ISLINEFEED, _Py_ISCARRIAGERETURN,
-                              _PyUnicode_IsTitlecase, _Py_ISLOWER, _Py_ISUPPER)
-=======
                               _PyUnicode_IsTitlecase, _Py_ISLOWER, _Py_ISUPPER,
                               _PyUnicode_IsAlpha, _PyUnicode_IsNumeric,
                               _Py_ISALPHA,)
->>>>>>> 1ec8be2e
 
 # DATA MODEL
 
