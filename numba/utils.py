--- conflicted
+++ resolved
@@ -9,11 +9,6 @@
     extended_arg = 0
     n = len(code)
     while i < n:
-<<<<<<< HEAD
-        if __debug__:
-            print ' -> i', i
-=======
->>>>>>> 9cdcebf9
         c = code[i]
         num = i
         op = ord(c)
