#
# Copyright (c) 2017 Intel Corporation
# SPDX-License-Identifier: BSD-2-Clause
#

import copy

import numpy as np
from llvmlite import ir as lir

from numba.core import types, typing, utils, ir, config, ir_utils, registry
from numba.core.typing.templates import (CallableTemplate, signature,
                                         infer_global, AbstractTemplate)
from numba.core.imputils import lower_builtin
from numba.core.extending import register_jitable
from numba.core.errors import NumbaValueError
from numba.misc.special import literal_unroll
import numba

import operator
from numba.np import numpy_support

class StencilFuncLowerer(object):
    '''Callable class responsible for lowering calls to a specific StencilFunc.
    '''
    def __init__(self, sf):
        self.stencilFunc = sf

    def __call__(self, context, builder, sig, args):
        cres = self.stencilFunc.compile_for_argtys(sig.args, {},
                    sig.return_type, None)
        res = context.call_internal(builder, cres.fndesc, sig, args)
        context.add_linking_libs([cres.library])
        return res

@register_jitable
def raise_if_incompatible_array_sizes(a, *args):
    ashape = a.shape

    # We need literal_unroll here because the stencil might take
    # multiple input arrays with different types that are not compatible
    # (e.g. values as float[:] and flags as bool[:])
    # When more than three total arrays are given, the second and third
    # are iterated over in the loop below. Without literal_unroll, their
    # types have to match.
    # An example failing signature without literal_unroll might be
    # (float[:], float[:], bool[:]) (Just (float[:], bool[:]) wouldn't fail)
    for arg in literal_unroll(args):
        if a.ndim != arg.ndim:
            raise ValueError("Secondary stencil array does not have same number "
                             " of dimensions as the first stencil input.")
        argshape = arg.shape
        for i in range(len(ashape)):
            if ashape[i] > argshape[i]:
                raise ValueError("Secondary stencil array has some dimension "
                                 "smaller the same dimension in the first "
                                 "stencil input.")

def slice_addition(the_slice, addend):
    """ Called by stencil in Python mode to add the loop index to a
        user-specified slice.
    """
    return slice(the_slice.start + addend, the_slice.stop + addend)

class StencilFunc(object):
    """
    A special type to hold stencil information for the IR.
    """

    id_counter = 0

    def __init__(self, kernel_ir, mode, options):
        self.id = type(self).id_counter
        type(self).id_counter += 1
        self.kernel_ir = kernel_ir
        self.mode = mode
        self.options = options
        self.kws = []       # remember original kws arguments

        # stencils only supported for CPU context currently
        self._typingctx = registry.cpu_target.typing_context
        self._targetctx = registry.cpu_target.target_context
        self._typingctx.refresh()
        self._targetctx.refresh()
        self._install_type(self._typingctx)
        self.neighborhood = self.options.get("neighborhood")
        self._type_cache = {}
        self._lower_me = StencilFuncLowerer(self)

    def replace_return_with_setitem(self, blocks, index_vars, out_name):
        """
        Find return statements in the IR and replace them with a SetItem
        call of the value "returned" by the kernel into the result array.
        Returns the block labels that contained return statements.
        """
        ret_blocks = []

        for label, block in blocks.items():
            scope = block.scope
            loc = block.loc
            new_body = []
            for stmt in block.body:
                if isinstance(stmt, ir.Return):
                    ret_blocks.append(label)
                    # If 1D array then avoid the tuple construction.
                    if len(index_vars) == 1:
                        rvar = ir.Var(scope, out_name, loc)
                        ivar = ir.Var(scope, index_vars[0], loc)
                        new_body.append(ir.SetItem(rvar, ivar, stmt.value, loc))
                    else:
                        # Convert the string names of the index variables into
                        # ir.Var's.
                        var_index_vars = []
                        for one_var in index_vars:
                            index_var = ir.Var(scope, one_var, loc)
                            var_index_vars += [index_var]

                        s_index_name = ir_utils.mk_unique_var("stencil_index")
                        s_index_var  = ir.Var(scope, s_index_name, loc)
                        # Build a tuple from the index ir.Var's.
                        tuple_call = ir.Expr.build_tuple(var_index_vars, loc)
                        new_body.append(ir.Assign(tuple_call, s_index_var, loc))
                        rvar = ir.Var(scope, out_name, loc)
                        # Write the return statements original value into
                        # the array using the tuple index.
                        si = ir.SetItem(rvar, s_index_var, stmt.value, loc)
                        new_body.append(si)
                else:
                    new_body.append(stmt)
            block.body = new_body
        return ret_blocks

    def add_indices_to_kernel(self, kernel, index_names, ndim,
                              neighborhood, standard_indexed, typemap, calltypes):
        """
        Transforms the stencil kernel as specified by the user into one
        that includes each dimension's index variable as part of the getitem
        calls.  So, in effect array[-1] becomes array[index0-1].
        """
        const_dict = {}
        kernel_consts = []

        if config.DEBUG_ARRAY_OPT >= 1:
            print("add_indices_to_kernel", ndim, neighborhood)
            ir_utils.dump_blocks(kernel.blocks)

        if neighborhood is None:
            need_to_calc_kernel = True
        else:
            need_to_calc_kernel = False
            if len(neighborhood) != ndim:
                raise ValueError("%d dimensional neighborhood specified for %d " \
                    "dimensional input array" % (len(neighborhood), ndim))

        tuple_table = ir_utils.get_tuple_table(kernel.blocks)

        relatively_indexed = set()

        for block in kernel.blocks.values():
            scope = block.scope
            loc = block.loc
            new_body = []
            for stmt in block.body:
                if (isinstance(stmt, ir.Assign) and
                    isinstance(stmt.value, ir.Const)):
                    if config.DEBUG_ARRAY_OPT >= 1:
                        print("remembering in const_dict", stmt.target.name,
                              stmt.value.value)
                    # Remember consts for use later.
                    const_dict[stmt.target.name] = stmt.value.value
                if ((isinstance(stmt, ir.Assign)
                        and isinstance(stmt.value, ir.Expr)
                        and stmt.value.op in ['setitem', 'static_setitem']
                        and stmt.value.value.name in kernel.arg_names) or
                   (isinstance(stmt, ir.SetItem)
                        and stmt.target.name in kernel.arg_names)):
                    raise ValueError("Assignments to arrays passed to stencil " \
                        "kernels is not allowed.")
                if (isinstance(stmt, ir.Assign)
                        and isinstance(stmt.value, ir.Expr)
                        and stmt.value.op in ['getitem', 'static_getitem']
                        and stmt.value.value.name in kernel.arg_names
                        and stmt.value.value.name not in standard_indexed):
                    # We found a getitem from the input array.
                    if stmt.value.op == 'getitem':
                        stmt_index_var = stmt.value.index
                    else:
                        stmt_index_var = stmt.value.index_var
                        # allow static_getitem since rewrite passes are applied
                        #raise ValueError("Unexpected static_getitem in add_indices_to_kernel.")

                    relatively_indexed.add(stmt.value.value.name)

                    # Store the index used after looking up the variable in
                    # the const dictionary.
                    if need_to_calc_kernel:
                        assert hasattr(stmt_index_var, 'name')

                        if stmt_index_var.name in tuple_table:
                            kernel_consts += [tuple_table[stmt_index_var.name]]
                        elif stmt_index_var.name in const_dict:
                            kernel_consts += [const_dict[stmt_index_var.name]]
                        else:
                            raise NumbaValueError("stencil kernel index is not "
                                "constant, 'neighborhood' option required")

                    if ndim == 1:
                        # Single dimension always has index variable 'index0'.
                        # tmpvar will hold the real index and is computed by
                        # adding the relative offset in stmt.value.index to
                        # the current absolute location in index0.
                        index_var = ir.Var(scope, index_names[0], loc)
                        tmpname = ir_utils.mk_unique_var("stencil_index")
                        tmpvar  = ir.Var(scope, tmpname, loc)
                        stmt_index_var_typ = typemap[stmt_index_var.name]
                        # If the array is indexed with a slice then we
                        # have to add the index value with a call to
                        # slice_addition.
                        if isinstance(stmt_index_var_typ, types.misc.SliceType):
                            sa_var = ir.Var(scope, ir_utils.mk_unique_var("slice_addition"), loc)
                            sa_func = numba.njit(slice_addition)
                            sa_func_typ = types.functions.Dispatcher(sa_func)
                            typemap[sa_var.name] = sa_func_typ
                            g_sa = ir.Global("slice_addition", sa_func, loc)
                            new_body.append(ir.Assign(g_sa, sa_var, loc))
                            slice_addition_call = ir.Expr.call(sa_var, [stmt_index_var, index_var], (), loc)
                            calltypes[slice_addition_call] = sa_func_typ.get_call_type(self._typingctx, [stmt_index_var_typ, types.intp], {})
                            new_body.append(ir.Assign(slice_addition_call, tmpvar, loc))
                            new_body.append(ir.Assign(
                                           ir.Expr.getitem(stmt.value.value, tmpvar, loc),
                                           stmt.target, loc))
                        else:
                            acc_call = ir.Expr.binop(operator.add, stmt_index_var,
                                                     index_var, loc)
                            new_body.append(ir.Assign(acc_call, tmpvar, loc))
                            new_body.append(ir.Assign(
                                           ir.Expr.getitem(stmt.value.value, tmpvar, loc),
                                           stmt.target, loc))
                    else:
                        index_vars = []
                        sum_results = []
                        s_index_name = ir_utils.mk_unique_var("stencil_index")
                        s_index_var  = ir.Var(scope, s_index_name, loc)
                        const_index_vars = []
                        ind_stencils = []

                        stmt_index_var_typ = typemap[stmt_index_var.name]
                        # Same idea as above but you have to extract
                        # individual elements out of the tuple indexing
                        # expression and add the corresponding index variable
                        # to them and then reconstitute as a tuple that can
                        # index the array.
                        for dim in range(ndim):
                            tmpname = ir_utils.mk_unique_var("const_index")
                            tmpvar  = ir.Var(scope, tmpname, loc)
                            new_body.append(ir.Assign(ir.Const(dim, loc),
                                                      tmpvar, loc))
                            const_index_vars += [tmpvar]
                            index_var = ir.Var(scope, index_names[dim], loc)
                            index_vars += [index_var]

                            tmpname = ir_utils.mk_unique_var("ind_stencil_index")
                            tmpvar  = ir.Var(scope, tmpname, loc)
                            ind_stencils += [tmpvar]
                            getitemname = ir_utils.mk_unique_var("getitem")
                            getitemvar  = ir.Var(scope, getitemname, loc)
                            getitemcall = ir.Expr.getitem(stmt_index_var,
                                                       const_index_vars[dim], loc)
                            new_body.append(ir.Assign(getitemcall, getitemvar, loc))
                            # Get the type of this particular part of the index tuple.
                            if isinstance(stmt_index_var_typ, types.ConstSized):
                                one_index_typ = stmt_index_var_typ[dim]
                            else:
                                one_index_typ = stmt_index_var_typ[:]
                            # If the array is indexed with a slice then we
                            # have to add the index value with a call to
                            # slice_addition.
                            if isinstance(one_index_typ, types.misc.SliceType):
                                sa_var = ir.Var(scope, ir_utils.mk_unique_var("slice_addition"), loc)
                                sa_func = numba.njit(slice_addition)
                                sa_func_typ = types.functions.Dispatcher(sa_func)
                                typemap[sa_var.name] = sa_func_typ
                                g_sa = ir.Global("slice_addition", sa_func, loc)
                                new_body.append(ir.Assign(g_sa, sa_var, loc))
                                slice_addition_call = ir.Expr.call(sa_var, [getitemvar, index_vars[dim]], (), loc)
                                calltypes[slice_addition_call] = sa_func_typ.get_call_type(self._typingctx, [one_index_typ, types.intp], {})
                                new_body.append(ir.Assign(slice_addition_call, tmpvar, loc))
                            else:
                                acc_call = ir.Expr.binop(operator.add, getitemvar,
                                                         index_vars[dim], loc)
                                new_body.append(ir.Assign(acc_call, tmpvar, loc))

                        tuple_call = ir.Expr.build_tuple(ind_stencils, loc)
                        new_body.append(ir.Assign(tuple_call, s_index_var, loc))
                        new_body.append(ir.Assign(
                                  ir.Expr.getitem(stmt.value.value,s_index_var,loc),
                                  stmt.target,loc))
                else:
                    new_body.append(stmt)
            block.body = new_body

        if need_to_calc_kernel:
            # Find the size of the kernel by finding the maximum absolute value
            # index used in the kernel specification.
            neighborhood = [[0,0] for _ in range(ndim)]
            if len(kernel_consts) == 0:
                raise NumbaValueError("Stencil kernel with no accesses to "
                                      "relatively indexed arrays.")

            for index in kernel_consts:
                if isinstance(index, tuple) or isinstance(index, list):
                    for i in range(len(index)):
                        te = index[i]
                        if isinstance(te, ir.Var) and te.name in const_dict:
                            te = const_dict[te.name]
                        if isinstance(te, int):
                            neighborhood[i][0] = min(neighborhood[i][0], te)
                            neighborhood[i][1] = max(neighborhood[i][1], te)
                        else:
                            raise NumbaValueError(
                                "stencil kernel index is not constant,"
                                "'neighborhood' option required")
                    index_len = len(index)
                elif isinstance(index, int):
                    neighborhood[0][0] = min(neighborhood[0][0], index)
                    neighborhood[0][1] = max(neighborhood[0][1], index)
                    index_len = 1
                else:
                    raise NumbaValueError(
                        "Non-tuple or non-integer used as stencil index.")
                if index_len != ndim:
                    raise NumbaValueError(
                        "Stencil index does not match array dimensionality.")

        return (neighborhood, relatively_indexed)


    def get_return_type(self, argtys):
        if config.DEBUG_ARRAY_OPT >= 1:
            print("get_return_type", argtys)
            ir_utils.dump_blocks(self.kernel_ir.blocks)

        if not isinstance(argtys[0], types.npytypes.Array):
            raise NumbaValueError("The first argument to a stencil kernel must "
                                  "be the primary input array.")

        from numba.core import typed_passes
        typemap, return_type, calltypes, _ = typed_passes.type_inference_stage(
                self._typingctx,
                self._targetctx,
                self.kernel_ir,
                argtys,
                None,
                {})
        if isinstance(return_type, types.npytypes.Array):
            raise NumbaValueError(
                "Stencil kernel must return a scalar and not a numpy array.")

        real_ret = types.npytypes.Array(return_type, argtys[0].ndim,
                                                     argtys[0].layout)
        return (real_ret, typemap, calltypes)

    def _install_type(self, typingctx):
        """Constructs and installs a typing class for a StencilFunc object in
        the input typing context.
        """
        _ty_cls = type('StencilFuncTyping_' +
                       str(self.id),
                       (AbstractTemplate,),
                       dict(key=self, generic=self._type_me))
        typingctx.insert_user_function(self, _ty_cls)

    def compile_for_argtys(self, argtys, kwtys, return_type, sigret):
        # look in the type cache to find if result array is passed
        (_, result, typemap, calltypes) = self._type_cache[argtys]
        new_func = self._stencil_wrapper(result, sigret, return_type,
                                         typemap, calltypes, *argtys)
        return new_func

    def _type_me(self, argtys, kwtys):
        """
        Implement AbstractTemplate.generic() for the typing class
        built by StencilFunc._install_type().
        Return the call-site signature.
        """
        if (self.neighborhood is not None and
            len(self.neighborhood) != argtys[0].ndim):
            raise NumbaValueError("%d dimensional neighborhood specified "
                                  "for %d dimensional input array" %
                                  (len(self.neighborhood), argtys[0].ndim))

        argtys_extra = argtys
        sig_extra = ""
        result = None
        if 'out' in kwtys:
            argtys_extra += (kwtys['out'],)
            sig_extra += ", out=None"
            result = kwtys['out']

        if 'neighborhood' in kwtys:
            argtys_extra += (kwtys['neighborhood'],)
            sig_extra += ", neighborhood=None"

        # look in the type cache first
        if argtys_extra in self._type_cache:
            (_sig, _, _, _) = self._type_cache[argtys_extra]
            return _sig

        (real_ret, typemap, calltypes) = self.get_return_type(argtys)
        sig = signature(real_ret, *argtys_extra)
        dummy_text = ("def __numba_dummy_stencil({}{}):\n    pass\n".format(
                        ",".join(self.kernel_ir.arg_names), sig_extra))
        exec(dummy_text) in globals(), locals()
        dummy_func = eval("__numba_dummy_stencil")
        sig = sig.replace(pysig=utils.pysignature(dummy_func))
        self._targetctx.insert_func_defn([(self._lower_me, self, argtys_extra)])
        self._type_cache[argtys_extra] = (sig, result, typemap, calltypes)
        return sig

    def copy_ir_with_calltypes(self, ir, calltypes):
        """
        Create a copy of a given IR along with its calltype information.
        We need a copy of the calltypes because copy propagation applied
        to the copied IR will change the calltypes and make subsequent
        uses of the original IR invalid.
        """
        copy_calltypes = {}
        kernel_copy = ir.copy()
        kernel_copy.blocks = {}
        # For each block...
        for (block_label, block) in ir.blocks.items():
            new_block = copy.deepcopy(ir.blocks[block_label])
            new_block.body = []
            # For each statement in each block...
            for stmt in ir.blocks[block_label].body:
                # Copy the statement to the new copy of the kernel
                # and if the original statement is in the original
                # calltypes then add the type associated with this
                # statement to the calltypes copy.
                scopy = copy.deepcopy(stmt)
                new_block.body.append(scopy)
                if stmt in calltypes:
                    copy_calltypes[scopy] = calltypes[stmt]
            kernel_copy.blocks[block_label] = new_block
        return (kernel_copy, copy_calltypes)

    def _stencil_wrapper(self, result, sigret, return_type, typemap, calltypes, *args):
        # Overall approach:
        # 1) Construct a string containing a function definition for the stencil function
        #    that will execute the stencil kernel.  This function definition includes a
        #    unique stencil function name, the parameters to the stencil kernel, loop
        #    nests across the dimensions of the input array.  Those loop nests use the
        #    computed stencil kernel size so as not to try to compute elements where
        #    elements outside the bounds of the input array would be needed.
        # 2) The but of the loop nest in this new function is a special sentinel
        #    assignment.
        # 3) Get the IR of this new function.
        # 4) Split the block containing the sentinel assignment and remove the sentinel
        #    assignment.  Insert the stencil kernel IR into the stencil function IR
        #    after label and variable renaming of the stencil kernel IR to prevent
        #    conflicts with the stencil function IR.
        # 5) Compile the combined stencil function IR + stencil kernel IR into existence.

        # Copy the kernel so that our changes for this callsite
        # won't effect other callsites.
        (kernel_copy, copy_calltypes) = self.copy_ir_with_calltypes(
                                            self.kernel_ir, calltypes)
        # The stencil kernel body becomes the body of a loop, for which args aren't needed.
        ir_utils.remove_args(kernel_copy.blocks)
        first_arg = kernel_copy.arg_names[0]

        in_cps, out_cps = ir_utils.copy_propagate(kernel_copy.blocks, typemap)
        name_var_table = ir_utils.get_name_var_table(kernel_copy.blocks)
        ir_utils.apply_copy_propagate(
            kernel_copy.blocks,
            in_cps,
            name_var_table,
            typemap,
            copy_calltypes)

        if "out" in name_var_table:
            raise NumbaValueError("Cannot use the reserved word 'out' in stencil kernels.")

        sentinel_name = ir_utils.get_unused_var_name("__sentinel__", name_var_table)
        if config.DEBUG_ARRAY_OPT >= 1:
            print("name_var_table", name_var_table, sentinel_name)

        the_array = args[0]

        if config.DEBUG_ARRAY_OPT >= 1:
            print("_stencil_wrapper", return_type, return_type.dtype,
                                      type(return_type.dtype), args)
            ir_utils.dump_blocks(kernel_copy.blocks)

        # We generate a Numba function to execute this stencil and here
        # create the unique name of this function.
        stencil_func_name = "__numba_stencil_%s_%s" % (
                                        hex(id(the_array)).replace("-", "_"),
                                        self.id)

        # We will put a loop nest in the generated function for each
        # dimension in the input array.  Here we create the name for
        # the index variable for each dimension.  index0, index1, ...
        index_vars = []
        for i in range(the_array.ndim):
            index_var_name = ir_utils.get_unused_var_name("index" + str(i),
                                                          name_var_table)
            index_vars += [index_var_name]

        # Create extra signature for out and neighborhood.
        out_name = ir_utils.get_unused_var_name("out", name_var_table)
        neighborhood_name = ir_utils.get_unused_var_name("neighborhood",
                                                         name_var_table)
        sig_extra = ""
        if result is not None:
            sig_extra += ", {}=None".format(out_name)
        if "neighborhood" in dict(self.kws):
            sig_extra += ", {}=None".format(neighborhood_name)

        # Get a list of the standard indexed array names.
        standard_indexed = self.options.get("standard_indexing", [])

        if first_arg in standard_indexed:
            raise NumbaValueError("The first argument to a stencil kernel must "
                                  "use relative indexing, not standard indexing.")

        if len(set(standard_indexed) - set(kernel_copy.arg_names)) != 0:
            raise NumbaValueError("Standard indexing requested for an array name "
                                  "not present in the stencil kernel definition.")

        # Add index variables to getitems in the IR to transition the accesses
        # in the kernel from relative to regular Python indexing.  Returns the
        # computed size of the stencil kernel and a list of the relatively indexed
        # arrays.
        kernel_size, relatively_indexed = self.add_indices_to_kernel(
                kernel_copy, index_vars, the_array.ndim,
                self.neighborhood, standard_indexed, typemap, copy_calltypes)
        if self.neighborhood is None:
            self.neighborhood = kernel_size

        if config.DEBUG_ARRAY_OPT >= 1:
            print("After add_indices_to_kernel")
            ir_utils.dump_blocks(kernel_copy.blocks)

        # The return in the stencil kernel becomes a setitem for that
        # particular point in the iteration space.
        ret_blocks = self.replace_return_with_setitem(kernel_copy.blocks,
                                                      index_vars, out_name)

        if config.DEBUG_ARRAY_OPT >= 1:
            print("After replace_return_with_setitem", ret_blocks)
            ir_utils.dump_blocks(kernel_copy.blocks)

        # Start to form the new function to execute the stencil kernel.
        func_text = "def {}({}{}):\n".format(stencil_func_name,
                        ",".join(kernel_copy.arg_names), sig_extra)

        # Get loop ranges for each dimension, which could be either int
        # or variable. In the latter case we'll use the extra neighborhood
        # argument to the function.
        ranges = []
        for i in range(the_array.ndim):
            if isinstance(kernel_size[i][0], int):
                lo = kernel_size[i][0]
                hi = kernel_size[i][1]
            else:
                lo = "{}[{}][0]".format(neighborhood_name, i)
                hi = "{}[{}][1]".format(neighborhood_name, i)
            ranges.append((lo, hi))

        # If there are more than one relatively indexed arrays, add a call to
        # a function that will raise an error if any of the relatively indexed
        # arrays are of different size than the first input array.
        if len(relatively_indexed) > 1:
            func_text += "    raise_if_incompatible_array_sizes(" + first_arg
            for other_array in relatively_indexed:
                if other_array != first_arg:
                    func_text += "," + other_array
            func_text += ")\n"

        # Get the shape of the first input array.
        shape_name = ir_utils.get_unused_var_name("full_shape", name_var_table)
        func_text += "    {} = {}.shape\n".format(shape_name, first_arg)

        # Converts cval to a string constant
        def cval_as_str(cval):
            if not np.isfinite(cval):
                # See if this is a string-repr numerical const, issue #7286
                if np.isnan(cval):
                    return "np.nan"
                elif np.isinf(cval):
                    if cval < 0:
                        return "-np.inf"
                    else:
                        return "np.inf"
            else:
                return str(cval)

        # If we have to allocate the output array (the out argument was not used)
        # then us numpy.full if the user specified a cval stencil decorator option
        # or np.zeros if they didn't to allocate the array.
        if result is None:
            return_type_name = numpy_support.as_dtype(
                               return_type.dtype).type.__name__
            out_init ="{} = np.empty({}, dtype=np.{})\n".format(
                        out_name, shape_name, return_type_name)

            if "cval" in self.options:
                cval = self.options["cval"]
                if return_type.dtype != typing.typeof.typeof(cval):
<<<<<<< HEAD
                    raise ValueError(
                        "cval type does not match stencil return type.")
=======
                    msg = "cval type does not match stencil return type."
                    raise NumbaValueError(msg)
                out_init ="{} = np.full({}, {}, dtype=np.{})\n".format(
                            out_name, shape_name, cval_as_str(cval),
                            return_type_name)
>>>>>>> 9e32a73d
            else:
                 cval = 0
            func_text += "    " + out_init
            for dim in range(the_array.ndim):
                start_items = [":"] * the_array.ndim
                end_items = [":"] * the_array.ndim
                start_items[dim] = ":-{}".format(self.neighborhood[dim][0])
                end_items[dim] = "-{}:".format(self.neighborhood[dim][1])
                func_text += "    " + "{}[{}] = {}\n".format(out_name, ",".join(start_items), cval)
                func_text += "    " + "{}[{}] = {}\n".format(out_name, ",".join(end_items), cval)
        else: # result is present, if cval is set then use it
            if "cval" in self.options:
                cval = self.options["cval"]
                cval_ty = typing.typeof.typeof(cval)
                if not self._typingctx.can_convert(cval_ty, return_type.dtype):
                    msg = "cval type does not match stencil return type."
                    raise NumbaValueError(msg)
                out_init = "{}[:] = {}\n".format(out_name, cval_as_str(cval))
                func_text += "    " + out_init

        offset = 1
        # Add the loop nests to the new function.
        for i in range(the_array.ndim):
            for j in range(offset):
                func_text += "    "
            # ranges[i][0] is the minimum index used in the i'th dimension
            # but minimum's greater than 0 don't preclude any entry in the array.
            # So, take the minimum of 0 and the minimum index found in the kernel
            # and this will be a negative number (potentially -0).  Then, we do
            # unary - on that to get the positive offset in this dimension whose
            # use is precluded.
            # ranges[i][1] is the maximum of 0 and the observed maximum index
            # in this dimension because negative maximums would not cause us to
            # preclude any entry in the array from being used.
            func_text += ("for {} in range(-min(0,{}),"
                          "{}[{}]-max(0,{})):\n").format(
                            index_vars[i],
                            ranges[i][0],
                            shape_name,
                            i,
                            ranges[i][1])
            offset += 1

        for j in range(offset):
            func_text += "    "
        # Put a sentinel in the code so we can locate it in the IR.  We will
        # remove this sentinel assignment and replace it with the IR for the
        # stencil kernel body.
        func_text += "{} = 0\n".format(sentinel_name)
        func_text += "    return {}\n".format(out_name)

        if config.DEBUG_ARRAY_OPT >= 1:
            print("new stencil func text")
            print(func_text)

        # Force the new stencil function into existence.
        exec(func_text) in globals(), locals()
        stencil_func = eval(stencil_func_name)
        if sigret is not None:
            pysig = utils.pysignature(stencil_func)
            sigret.pysig = pysig
        # Get the IR for the newly created stencil function.
        from numba.core import compiler
        stencil_ir = compiler.run_frontend(stencil_func)
        ir_utils.remove_dels(stencil_ir.blocks)

        # rename all variables in stencil_ir afresh
        var_table = ir_utils.get_name_var_table(stencil_ir.blocks)
        new_var_dict = {}
        reserved_names = ([sentinel_name, out_name, neighborhood_name,
                           shape_name] + kernel_copy.arg_names + index_vars)
        for name, var in var_table.items():
            if not name in reserved_names:
                new_var_dict[name] = ir_utils.mk_unique_var(name)
        ir_utils.replace_var_names(stencil_ir.blocks, new_var_dict)

        stencil_stub_last_label = max(stencil_ir.blocks.keys()) + 1

        # Shift labels in the kernel copy so they are guaranteed unique
        # and don't conflict with any labels in the stencil_ir.
        kernel_copy.blocks = ir_utils.add_offset_to_labels(
                                kernel_copy.blocks, stencil_stub_last_label)
        new_label = max(kernel_copy.blocks.keys()) + 1
        # Adjust ret_blocks to account for addition of the offset.
        ret_blocks = [x + stencil_stub_last_label for x in ret_blocks]

        if config.DEBUG_ARRAY_OPT >= 1:
            print("ret_blocks w/ offsets", ret_blocks, stencil_stub_last_label)
            print("before replace sentinel stencil_ir")
            ir_utils.dump_blocks(stencil_ir.blocks)
            print("before replace sentinel kernel_copy")
            ir_utils.dump_blocks(kernel_copy.blocks)

        # Search all the block in the stencil outline for the sentinel.
        for label, block in stencil_ir.blocks.items():
            for i, inst in enumerate(block.body):
                if (isinstance( inst, ir.Assign) and
                    inst.target.name == sentinel_name):
                    # We found the sentinel assignment.
                    loc = inst.loc
                    scope = block.scope
                    # split block across __sentinel__
                    # A new block is allocated for the statements prior to the
                    # sentinel but the new block maintains the current block
                    # label.
                    prev_block = ir.Block(scope, loc)
                    prev_block.body = block.body[:i]
                    # The current block is used for statements after sentinel.
                    block.body = block.body[i + 1:]
                    # But the current block gets a new label.
                    body_first_label = min(kernel_copy.blocks.keys())

                    # The previous block jumps to the minimum labelled block of
                    # the parfor body.
                    prev_block.append(ir.Jump(body_first_label, loc))
                    # Add all the parfor loop body blocks to the gufunc
                    # function's IR.
                    for (l, b) in kernel_copy.blocks.items():
                        stencil_ir.blocks[l] = b

                    stencil_ir.blocks[new_label] = block
                    stencil_ir.blocks[label] = prev_block
                    # Add a jump from all the blocks that previously contained
                    # a return in the stencil kernel to the block
                    # containing statements after the sentinel.
                    for ret_block in ret_blocks:
                        stencil_ir.blocks[ret_block].append(
                            ir.Jump(new_label, loc))
                    break
            else:
                continue
            break

        stencil_ir.blocks = ir_utils.rename_labels(stencil_ir.blocks)
        ir_utils.remove_dels(stencil_ir.blocks)

        assert(isinstance(the_array, types.Type))
        array_types = args

        new_stencil_param_types = list(array_types)

        if config.DEBUG_ARRAY_OPT >= 1:
            print("new_stencil_param_types", new_stencil_param_types)
            ir_utils.dump_blocks(stencil_ir.blocks)

        # Compile the combined stencil function with the replaced loop
        # body in it.
        ir_utils.fixup_var_define_in_scope(stencil_ir.blocks)
        new_func = compiler.compile_ir(
            self._typingctx,
            self._targetctx,
            stencil_ir,
            new_stencil_param_types,
            None,
            compiler.DEFAULT_FLAGS,
            {})
        return new_func

    def __call__(self, *args, **kwargs):
        if (self.neighborhood is not None and
            len(self.neighborhood) != args[0].ndim):
            raise ValueError("{} dimensional neighborhood specified for {} "
                             "dimensional input array".format(
                                len(self.neighborhood), args[0].ndim))

        if 'out' in kwargs:
            result = kwargs['out']
            rdtype = result.dtype
            rttype = numpy_support.from_dtype(rdtype)
            result_type = types.npytypes.Array(rttype, result.ndim,
                                               numpy_support.map_layout(result))
            array_types = tuple([typing.typeof.typeof(x) for x in args])
            array_types_full = tuple([typing.typeof.typeof(x) for x in args] +
                                     [result_type])
        else:
            result = None
            array_types = tuple([typing.typeof.typeof(x) for x in args])
            array_types_full = array_types

        if config.DEBUG_ARRAY_OPT >= 1:
            print("__call__", array_types, args, kwargs)

        (real_ret, typemap, calltypes) = self.get_return_type(array_types)
        new_func = self._stencil_wrapper(result, None, real_ret, typemap,
                                         calltypes, *array_types_full)

        if result is None:
            return new_func.entry_point(*args)
        else:
            return new_func.entry_point(*(args+(result,)))

def stencil(func_or_mode='constant', **options):
    # called on function without specifying mode style
    if not isinstance(func_or_mode, str):
        mode = 'constant'  # default style
        func = func_or_mode
    else:
        mode = func_or_mode
        func = None

    for option in options:
        if option not in ["cval", "standard_indexing", "neighborhood"]:
            raise ValueError("Unknown stencil option " + option)

    wrapper = _stencil(mode, options)
    if func is not None:
        return wrapper(func)
    return wrapper

def _stencil(mode, options):
    if mode != 'constant':
        raise ValueError("Unsupported mode style " + mode)

    def decorated(func):
        from numba.core import compiler
        kernel_ir = compiler.run_frontend(func)
        return StencilFunc(kernel_ir, mode, options)

    return decorated

@lower_builtin(stencil)
def stencil_dummy_lower(context, builder, sig, args):
    "lowering for dummy stencil calls"
    return lir.Constant(lir.IntType(types.intp.bitwidth), 0)<|MERGE_RESOLUTION|>--- conflicted
+++ resolved
@@ -608,16 +608,8 @@
             if "cval" in self.options:
                 cval = self.options["cval"]
                 if return_type.dtype != typing.typeof.typeof(cval):
-<<<<<<< HEAD
-                    raise ValueError(
-                        "cval type does not match stencil return type.")
-=======
                     msg = "cval type does not match stencil return type."
                     raise NumbaValueError(msg)
-                out_init ="{} = np.full({}, {}, dtype=np.{})\n".format(
-                            out_name, shape_name, cval_as_str(cval),
-                            return_type_name)
->>>>>>> 9e32a73d
             else:
                  cval = 0
             func_text += "    " + out_init
