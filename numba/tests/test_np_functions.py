--- conflicted
+++ resolved
@@ -142,11 +142,6 @@
 
 def interp(x, xp, fp):
     return np.interp(x, xp, fp)
-<<<<<<< HEAD
-
-
-=======
->>>>>>> f3e8f568
 
 class TestNPFunctions(MemoryLeakMixin, TestCase):
     """
@@ -1947,8 +1942,9 @@
             self.assertIn('y cannot be a scalar', str(e.exception))
 
     def test_average(self):
-        #array of random floats
-        N = 5
+
+        #array of random numbers
+        N = 100
         a = np.random.ranf(N)*100
         w = np.random.ranf(N)*100
         w0 = np.zeros(N)
@@ -1968,7 +1964,6 @@
         a_3d = np.random.rand(d0,d1,d2)*100
         w_3d = np.random.rand(d0,d1,d2)*100
 
-
         pyfunc = array_average
         cfunc = jit(nopython=True)(pyfunc)
 
@@ -2022,10 +2017,7 @@
         test_1D_weights_axis(data, axis=1, weights=w)
 
     @unittest.skipUnless(np_version >= (1, 10), "interp needs Numpy 1.10+")
-<<<<<<< HEAD
     @unittest.skipIf(np_version >= (1, 16), "Known issue on NumPy 1.16+")
-=======
->>>>>>> f3e8f568
     def test_interp_basic(self):
         pyfunc = interp
         cfunc = jit(nopython=True)(pyfunc)
@@ -2035,7 +2027,6 @@
         xp = np.arange(-4, 8)
         fp = xp + 1.5
         _check(params={'x': x, 'xp': xp, 'fp': fp})
-<<<<<<< HEAD
         self.rnd.shuffle(x)
         _check(params={'x': x, 'xp': xp, 'fp': fp})
         self.rnd.shuffle(fp)
@@ -2048,8 +2039,6 @@
         fp[-5:] = -np.inf
         self.rnd.shuffle(fp)
         _check(params={'x': x, 'xp': xp, 'fp': fp})
-=======
->>>>>>> f3e8f568
 
         x = np.arange(-4, 8)
         xp = x + 1
@@ -2133,7 +2122,6 @@
         fp = [True]
         _check(params={'x': x, 'xp': xp, 'fp': fp})
 
-<<<<<<< HEAD
         x = np.linspace(0, 1, 5)
         y = np.linspace(0, 1, 5)
         x0 = np.linspace(0, 1, 50)
@@ -2284,11 +2272,6 @@
     def test_interp_raise_if_xp_not_monotonic_increasing(self):
         # this is *different* to NumPy; see:
         # https://github.com/numpy/numpy/issues/10448
-=======
-    @unittest.skipUnless(np_version >= (1, 10), "interp needs Numpy 1.10+")
-    def test_interp_raise_if_xp_not_monotonic_increasing(self):
-        # this is *different* no NumPy...
->>>>>>> f3e8f568
         pyfunc = interp
         cfunc = jit(nopython=True)(pyfunc)
 
@@ -2403,7 +2386,6 @@
 
         self.assertIn(complex_dtype_msg, str(e.exception))
 
-<<<<<<< HEAD
     @unittest.skipUnless(np_version >= (1, 10), "interp needs Numpy 1.10+")
     def test_interp_non_finite_calibration(self):
         # examples from
@@ -2473,8 +2455,6 @@
         fp = np.sin(xp)
         np.testing.assert_almost_equal(cfunc(np.pi, xp, fp), 0.0)
 
-=======
->>>>>>> f3e8f568
     def test_asarray(self):
 
         def input_variations():
