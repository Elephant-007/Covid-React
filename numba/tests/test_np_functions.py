# Tests numpy methods of <class 'function'>
from __future__ import print_function, absolute_import, division

import itertools
import math
import platform
from functools import partial

import numpy as np

from numba import unittest_support as unittest
from numba.compiler import Flags
from numba import jit, njit, typeof, types
from numba.numpy_support import version as np_version
from numba.errors import TypingError
from numba.config import IS_WIN32, IS_32BITS
from .support import TestCase, CompilationCache, MemoryLeakMixin
from .matmul_usecase import needs_blas

no_pyobj_flags = Flags()
no_pyobj_flags.set("nrt")


def sinc(x):
    return np.sinc(x)


def angle1(x):
    return np.angle(x)


def angle2(x, deg):
    return np.angle(x, deg)


def delete(arr, obj):
    return np.delete(arr, obj)


def diff1(a):
    return np.diff(a)


def diff2(a, n):
    return np.diff(a, n)


def bincount1(a):
    return np.bincount(a)


def bincount2(a, w):
    return np.bincount(a, weights=w)


def searchsorted(a, v):
    return np.searchsorted(a, v)


def searchsorted_left(a, v):
    return np.searchsorted(a, v, side='left')


def searchsorted_right(a, v):
    return np.searchsorted(a, v, side='right')


def digitize(*args):
    return np.digitize(*args)


def histogram(*args):
    return np.histogram(*args)


def machar(*args):
    return np.MachAr()


def iinfo(*args):
    return np.iinfo(*args)


def finfo(*args):
    return np.finfo(*args)


def finfo_machar(*args):
    return np.finfo(*args).machar


def correlate(a, v):
    return np.correlate(a, v)


def convolve(a, v):
    return np.convolve(a, v)


def tri_n(N):
    return np.tri(N)


def tri_n_m(N, M=None):
    return np.tri(N, M)


def tri_n_k(N, k=0):
    return np.tri(N, k)


def tri_n_m_k(N, M=None, k=0):
    return np.tri(N, M, k)


def tril_m(m):
    return np.tril(m)


def tril_m_k(m, k=0):
    return np.tril(m, k)


def triu_m(m):
    return np.triu(m)


def triu_m_k(m, k=0):
    return np.triu(m, k)


def vander(x, N=None, increasing=False):
    return np.vander(x, N, increasing)


def partition(a, kth):
    return np.partition(a, kth)


def cov(m, y=None, rowvar=True, bias=False, ddof=None):
    return np.cov(m, y, rowvar, bias, ddof)


def corrcoef(x, y=None, rowvar=True):
    return np.corrcoef(x, y, rowvar)


def ediff1d(ary, to_end=None, to_begin=None):
    return np.ediff1d(ary, to_end, to_begin)


def roll(a, shift):
    return np.roll(a, shift)


def asarray(a):
    return np.asarray(a)


def asarray_kws(a, dtype):
    return np.asarray(a, dtype=dtype)


def extract(condition, arr):
    return np.extract(condition, arr)


def np_trapz(y):
    return np.trapz(y)


def np_trapz_x(y, x):
    return np.trapz(y, x)


def np_trapz_dx(y, dx):
    return np.trapz(y, dx=dx)


def np_trapz_x_dx(y, x, dx):
    return np.trapz(y, x, dx)


def interp(x, xp, fp):
    return np.interp(x, xp, fp)


def np_repeat(a, repeats):
    return np.repeat(a, repeats)


def array_repeat(a, repeats):
    return np.asarray(a).repeat(repeats)


<<<<<<< HEAD
def np_select(condlist, choicelist, default=0):
    return np.select(condlist, choicelist, default=0)
=======
def np_bartlett(M):
    return np.bartlett(M)


def np_blackman(M):
    return np.blackman(M)


def np_hamming(M):
    return np.hamming(M)


def np_hanning(M):
    return np.hanning(M)


def np_kaiser(M, beta):
    return np.kaiser(M, beta)
>>>>>>> bc8cb414


class TestNPFunctions(MemoryLeakMixin, TestCase):
    """
    Tests for various Numpy functions.
    """

    def setUp(self):
        super(TestNPFunctions, self).setUp()
        self.ccache = CompilationCache()
        self.rnd = np.random.RandomState(42)

    def run_unary(self, pyfunc, x_types, x_values, flags=no_pyobj_flags,
                  func_extra_types=None, func_extra_args=None,
                  ignore_sign_on_zero=False, abs_tol=None, **kwargs):
        """
        Runs tests for a unary function operating in the numerical real space.

        Parameters
        ----------
        pyfunc : a python function definition holding that calls the numpy
                 functions to be tested.
        x_types: the types of the values being tested, see numba.types
        x_values: the numerical values of the values to be tested
        flags: flags to pass to the CompilationCache::ccache::compile function
        func_extra_types: the types of additional arguments to the numpy
                          function
        func_extra_args:  additional arguments to the numpy function
        ignore_sign_on_zero: boolean as to whether to allow zero values
        with incorrect signs to be considered equal
        prec: the required precision match, see assertPreciseEqual

        Notes:
        ------
        x_types and x_values must have the same length

        """
        for tx, vx in zip(x_types, x_values):
            if func_extra_args is None:
                func_extra_types = func_extra_args = [()]
            for xtypes, xargs in zip(func_extra_types, func_extra_args):
                cr = self.ccache.compile(pyfunc, (tx,) + xtypes,
                                         flags=flags)
                cfunc = cr.entry_point
                got = cfunc(vx, *xargs)
                expected = pyfunc(vx, *xargs)
                try:
                    scalty = tx.dtype
                except AttributeError:
                    scalty = tx
                prec = ('single'
                        if scalty in (types.float32, types.complex64)
                        else 'double')
                msg = 'for input %r with prec %r' % (vx, prec)
                self.assertPreciseEqual(got, expected,
                                        prec=prec,
                                        msg=msg,
                                        ignore_sign_on_zero=ignore_sign_on_zero,
                                        abs_tol=abs_tol, **kwargs)

    def test_sinc(self):
        """
        Tests the sinc() function.
        This test is purely to assert numerical computations are correct.
        """

        # Ignore sign of zeros, this will need masking depending on numpy
        # version once the fix to numpy complex division is in upstream
        # See: https://github.com/numpy/numpy/pull/6699
        isoz = True

        # Testing sinc(1.) leads to sin(pi)/pi, which is below machine
        # precision in practice on most machines. Small floating point
        # differences in sin() etc. may lead to large differences in the result
        # that are at a range that is inaccessible using standard width
        # floating point representations.
        # e.g. Assume float64 type.
        # sin(pi) ~= 1e-16, but should be zero
        # sin(pi)/pi ~= 1e-17, should be zero, error carried from above
        # float64 has log10(2^53)~=15.9 digits of precision and the magnitude
        # change in the alg is > 16  digits (1.0...0 -> 0.0...0),
        # so comparison via ULP is invalid.
        # We therefore opt to assume that values under machine precision are
        # equal in this case.
        tol = "eps"

        pyfunc = sinc

        def check(x_types, x_values, **kwargs):
            self.run_unary(pyfunc, x_types, x_values,
                           ignore_sign_on_zero=isoz, abs_tol=tol,
                           **kwargs)

        # real domain scalar context
        x_values = [1., -1., 0.0, -0.0, 0.5, -0.5, 5, -5, 5e-21, -5e-21]
        x_types = [types.float32, types.float64] * (len(x_values) // 2)
        check(x_types, x_values)

        # real domain vector context
        x_values = [np.array(x_values, dtype=np.float64)]
        x_types = [typeof(v) for v in x_values]
        check(x_types, x_values)

        # complex domain scalar context
        x_values = [1.+0j, -1+0j, 0.0+0.0j, -0.0+0.0j, 0+1j, 0-1j, 0.5+0.0j, # noqa
                    -0.5+0.0j, 0.5+0.5j, -0.5-0.5j, 5+5j, -5-5j,             # noqa
                    # the following are to test sin(x)/x for small x
                    5e-21+0j, -5e-21+0j, 5e-21j, +(0-5e-21j)                 # noqa
                    ]
        x_types = [types.complex64, types.complex128] * (len(x_values) // 2)
        check(x_types, x_values, ulps=2)

        # complex domain vector context
        x_values = [np.array(x_values, dtype=np.complex128)]
        x_types = [typeof(v) for v in x_values]
        check(x_types, x_values, ulps=2)

    def test_angle(self, flags=no_pyobj_flags):
        """
        Tests the angle() function.
        This test is purely to assert numerical computations are correct.
        """
        pyfunc1 = angle1
        pyfunc2 = angle2

        def check(x_types, x_values):
            # angle(x)
            self.run_unary(pyfunc1, x_types, x_values)
            # angle(x, deg)
            xtra_values = [(True,), (False,)]
            xtra_types = [(types.bool_,)] * len(xtra_values)
            self.run_unary(pyfunc2, x_types, x_values,
                           func_extra_types=xtra_types,
                           func_extra_args=xtra_values,)

        # real domain scalar context
        x_values = [1., -1., 0.0, -0.0, 0.5, -0.5, 5, -5]
        x_types = [types.float32, types.float64] * (len(x_values) // 2 + 1)
        check(x_types, x_values)

        # real domain vector context
        x_values = [np.array(x_values, dtype=np.float64)]
        x_types = [typeof(v) for v in x_values]
        check(x_types, x_values)

        # complex domain scalar context
        x_values = [1.+0j, -1+0j, 0.0+0.0j, -0.0+0.0j, 1j, -1j, 0.5+0.0j, # noqa
                    -0.5+0.0j, 0.5+0.5j, -0.5-0.5j, 5+5j, -5-5j]          # noqa
        x_types = [types.complex64, types.complex128] * (len(x_values) // 2 + 1)
        check(x_types, x_values)

        # complex domain vector context
        x_values = np.array(x_values)
        x_types = [types.complex64, types.complex128]
        check(x_types, x_values)

    # hits "Invalid PPC CTR loop!" issue on power systems, see e.g. #4026
    @unittest.skipIf(platform.machine() == 'ppc64le', "LLVM bug")
    def test_delete(self):

        def arrays():
            # array, obj
            #
            # an array-like type
            yield [1, 2, 3, 4, 5], 3
            yield [1, 2, 3, 4, 5], [2, 3]
            # 1d array, scalar
            yield np.arange(10), 3
            yield np.arange(10), -3 # Negative obj
            # 1d array, list
            yield np.arange(10), [3, 5, 6]
            yield np.arange(10), [2, 3, 4, 5]
            # 3d array, scalar
            yield np.arange(3 * 4 * 5).reshape(3, 4, 5), 2
            # 3d array, list
            yield np.arange(3 * 4 * 5).reshape(3, 4, 5), [5, 30, 27, 8]
            # slices
            yield [1, 2, 3, 4], slice(1, 3, 1)
            yield np.arange(10), slice(10)

        pyfunc = delete
        cfunc = jit(nopython=True)(pyfunc)

        for arr, obj in arrays():
            expected = pyfunc(arr, obj)
            got = cfunc(arr, obj)
            self.assertPreciseEqual(expected, got)

    def test_delete_exceptions(self):
        pyfunc = delete
        cfunc = jit(nopython=True)(pyfunc)
        self.disable_leak_check()

        with self.assertRaises(TypingError) as raises:
            cfunc([1, 2], 3.14)
        self.assertIn(
            'obj should be of Integer dtype',
            str(raises.exception)
        )

        with self.assertRaises(TypingError) as raises:
            cfunc(np.arange(10), [3.5, 5.6, 6.2])
        self.assertIn(
            'obj should be of Integer dtype',
            str(raises.exception)
        )

        with self.assertRaises(TypingError) as raises:
            cfunc(2, 3)
        self.assertIn(
            'arr must be either an Array or a Sequence',
            str(raises.exception)
        )

        with self.assertRaises(IndexError) as raises:
            cfunc([1, 2], 3)
        self.assertIn(
            'obj must be less than the len(arr)',
            str(raises.exception),
        )

    def diff_arrays(self):
        """
        Some test arrays for np.diff()
        """
        a = np.arange(12) ** 3
        yield a
        b = a.reshape((3, 4))
        yield b
        c = np.arange(24).reshape((3, 2, 4)) ** 3
        yield c

    def test_diff1(self):
        pyfunc = diff1
        cfunc = jit(nopython=True)(pyfunc)
        for arr in self.diff_arrays():
            expected = pyfunc(arr)
            got = cfunc(arr)
            self.assertPreciseEqual(expected, got)

        # 0-dim array
        a = np.array(42)
        with self.assertTypingError():
            cfunc(a)

    def test_diff2(self):
        pyfunc = diff2
        cfunc = jit(nopython=True)(pyfunc)
        for arr in self.diff_arrays():
            size = arr.shape[-1]
            for n in (0, 1, 2, 3, size - 1, size, size + 1, 421):
                expected = pyfunc(arr, n)
                got = cfunc(arr, n)
                self.assertPreciseEqual(expected, got)

    def test_diff2_exceptions(self):
        pyfunc = diff2
        cfunc = jit(nopython=True)(pyfunc)

        # Exceptions leak references
        self.disable_leak_check()

        # 0-dim array
        arr = np.array(42)
        with self.assertTypingError():
            cfunc(arr, 1)

        # Invalid `n`
        arr = np.arange(10)
        for n in (-1, -2, -42):
            with self.assertRaises(ValueError) as raises:
                cfunc(arr, n)
            self.assertIn("order must be non-negative", str(raises.exception))

    def bincount_sequences(self):
        """
        Some test sequences for np.bincount()
        """
        a = [1, 2, 5, 2, 3, 20]
        b = np.array([5, 8, 42, 5])
        c = self.rnd.randint(0, 100, size=300).astype(np.int8)
        return (a, b, c)

    def test_bincount1(self):
        pyfunc = bincount1
        cfunc = jit(nopython=True)(pyfunc)
        for seq in self.bincount_sequences():
            expected = pyfunc(seq)
            got = cfunc(seq)
            self.assertPreciseEqual(expected, got)

    def test_bincount1_exceptions(self):
        pyfunc = bincount1
        cfunc = jit(nopython=True)(pyfunc)

        # Exceptions leak references
        self.disable_leak_check()

        # Negative input
        with self.assertRaises(ValueError) as raises:
            cfunc([2, -1])
        self.assertIn("first argument must be non-negative",
                      str(raises.exception))

    def test_bincount2(self):
        pyfunc = bincount2
        cfunc = jit(nopython=True)(pyfunc)
        for seq in self.bincount_sequences():
            w = [math.sqrt(x) - 2 for x in seq]
            # weights as list, then array
            for weights in (w, np.array(w)):
                expected = pyfunc(seq, weights)
                got = cfunc(seq, weights)
                self.assertPreciseEqual(expected, got)

    def test_bincount2_exceptions(self):
        pyfunc = bincount2
        cfunc = jit(nopython=True)(pyfunc)

        # Exceptions leak references
        self.disable_leak_check()

        # Negative input
        with self.assertRaises(ValueError) as raises:
            cfunc([2, -1], [0, 0])
        self.assertIn("first argument must be non-negative",
                      str(raises.exception))

        # Mismatching input sizes
        with self.assertRaises(ValueError) as raises:
            cfunc([2, -1], [0])
        self.assertIn("weights and list don't have the same length",
                      str(raises.exception))

    def test_searchsorted(self):
        pyfunc = searchsorted
        cfunc = jit(nopython=True)(pyfunc)

        pyfunc_left = searchsorted_left
        cfunc_left = jit(nopython=True)(pyfunc_left)

        pyfunc_right = searchsorted_right
        cfunc_right = jit(nopython=True)(pyfunc_right)

        def check(a, v):
            expected = pyfunc(a, v)
            got = cfunc(a, v)
            self.assertPreciseEqual(expected, got)

            expected = pyfunc_left(a, v)
            got = cfunc_left(a, v)
            self.assertPreciseEqual(expected, got)

            expected = pyfunc_right(a, v)
            got = cfunc_right(a, v)
            self.assertPreciseEqual(expected, got)

        # First with integer values (no NaNs)
        bins = np.arange(5) ** 2
        values = np.arange(20) - 1

        for a in (bins, list(bins)):
            # Scalar values
            for v in values:
                check(a, v)
            # Array values
            for v in (values, values.reshape((4, 5))):
                check(a, v)
            # Sequence values
            check(a, list(values))

        # Second with float values (including NaNs)
        bins = np.float64(list(bins) + [float('nan')] * 7) / 2.0
        values = np.arange(20) - 0.5

        for a in (bins, list(bins)):
            # Scalar values
            for v in values:
                check(a, v)
            # Array values
            for v in (values, values.reshape((4, 5))):
                check(a, v)
            # Sequence values
            check(a, list(values))

        # nonsense value for 'side' raises TypingError
        def bad_side(a, v):
            return np.searchsorted(a, v, side='nonsense')
        cfunc = jit(nopython=True)(bad_side)
        with self.assertTypingError():
            cfunc([1,2], 1)

        # non-constant value for 'side' raises TypingError
        def nonconst_side(a, v, side='left'):
            return np.searchsorted(a, v, side=side)
        cfunc = jit(nopython=True)(nonconst_side)
        with self.assertTypingError():
            cfunc([1,2], 1, side='right')

    def test_digitize(self):
        pyfunc = digitize
        cfunc = jit(nopython=True)(pyfunc)

        def check(*args):
            expected = pyfunc(*args)
            got = cfunc(*args)
            self.assertPreciseEqual(expected, got)

        values = np.float64((0, 0.99, 1, 4.4, 4.5, 7, 8, 9, 9.5,
                             float('inf'), float('-inf'), float('nan')))
        assert len(values) == 12
        self.rnd.shuffle(values)

        bins1 = np.float64([1, 3, 4.5, 8])
        bins2 = np.float64([1, 3, 4.5, 8, float('inf'), float('-inf')])
        bins3 = np.float64([1, 3, 4.5, 8, float('inf'), float('-inf')]
                           + [float('nan')] * 10)
        if np_version >= (1, 10):
            all_bins = [bins1, bins2, bins3]
            xs = [values, values.reshape((3, 4))]
        else:
            # Numpy < 1.10 had trouble with NaNs and N-d arrays
            all_bins = [bins1, bins2]
            xs = [values]

        # 2-ary digitize()
        for bins in all_bins:
            bins.sort()
            for x in xs:
                check(x, bins)
                check(x, bins[::-1])

        # 3-ary digitize()
        for bins in all_bins:
            bins.sort()
            for right in (True, False):
                check(values, bins, right)
                check(values, bins[::-1], right)

        # Sequence input
        check(list(values), bins1)

    def test_histogram(self):
        pyfunc = histogram
        cfunc = jit(nopython=True)(pyfunc)

        def check(*args):
            pyhist, pybins = pyfunc(*args)
            chist, cbins = cfunc(*args)
            self.assertPreciseEqual(pyhist, chist)
            # There can be a slight discrepancy in the linspace() result
            # when `bins` is an integer...
            self.assertPreciseEqual(pybins, cbins, prec='double', ulps=2)

        def check_values(values):
            # Explicit bins array
            # (note Numpy seems to not support NaN bins)
            bins = np.float64([1, 3, 4.5, 8])
            check(values, bins)
            check(values.reshape((3, 4)), bins)

            # Explicit number of bins
            check(values, 7)

            # Explicit number of bins and bins range
            check(values, 7, (1.0, 13.5))

            # Implicit bins=10
            check(values)

        values = np.float64((0, 0.99, 1, 4.4, 4.5, 7, 8,
                             9, 9.5, 42.5, -1.0, -0.0))
        assert len(values) == 12
        self.rnd.shuffle(values)

        check_values(values)

    def _test_correlate_convolve(self, pyfunc):
        cfunc = jit(nopython=True)(pyfunc)
        # only 1d arrays are accepted, test varying lengths
        # and varying dtype
        lengths = (1, 2, 3, 7)
        dts = [np.int8, np.int32, np.int64, np.float32, np.float64,
               np.complex64, np.complex128]

        for dt1, dt2, n, m in itertools.product(dts, dts, lengths, lengths):
            a = np.arange(n, dtype=dt1)
            v = np.arange(m, dtype=dt2)

            if np.issubdtype(dt1, np.complexfloating):
                a = (a + 1j * a).astype(dt1)
            if np.issubdtype(dt2, np.complexfloating):
                v = (v + 1j * v).astype(dt2)

            expected = pyfunc(a, v)
            got = cfunc(a, v)
            self.assertPreciseEqual(expected, got)

        _a = np.arange(12).reshape(4, 3)
        _b = np.arange(12)
        for x, y in [(_a, _b), (_b, _a)]:
            with self.assertRaises(TypingError) as raises:
                cfunc(x, y)
            msg = 'only supported on 1D arrays'
            self.assertIn(msg, str(raises.exception))

    def test_correlate(self):
        self._test_correlate_convolve(correlate)
        # correlate supports 0 dimension arrays
        _a = np.ones(shape=(0,))
        _b = np.arange(5)
        cfunc = jit(nopython=True)(correlate)
        for x, y in [(_a, _b), (_b, _a), (_a, _a)]:
            expected = correlate(x, y)
            got = cfunc(x, y)
            self.assertPreciseEqual(expected, got)

    def test_convolve(self):
        self._test_correlate_convolve(convolve)

    def test_convolve_exceptions(self):
        # Exceptions leak references
        self.disable_leak_check()

        # convolve raises if either array has a 0 dimension
        _a = np.ones(shape=(0,))
        _b = np.arange(5)
        cfunc = jit(nopython=True)(convolve)
        for x, y in [(_a, _b), (_b, _a)]:
            with self.assertRaises(ValueError) as raises:
                cfunc(x, y)
            if len(x) == 0:
                self.assertIn("'a' cannot be empty", str(raises.exception))
            else:
                self.assertIn("'v' cannot be empty", str(raises.exception))

    def _check_output(self, pyfunc, cfunc, params, abs_tol=None):
        expected = pyfunc(**params)
        got = cfunc(**params)
        self.assertPreciseEqual(expected, got, abs_tol=abs_tol)

    def test_vander_basic(self):
        pyfunc = vander
        cfunc = jit(nopython=True)(pyfunc)
        _check_output = partial(self._check_output, pyfunc, cfunc)

        def _check(x):
            n_choices = [None, 0, 1, 2, 3, 4]
            increasing_choices = [True, False]

            # N and increasing defaulted
            params = {'x': x}
            _check_output(params)

            # N provided and increasing defaulted
            for n in n_choices:
                params = {'x': x, 'N': n}
                _check_output(params)

            # increasing provided and N defaulted:
            for increasing in increasing_choices:
                params = {'x': x, 'increasing': increasing}
                _check_output(params)

            # both n and increasing supplied
            for n in n_choices:
                for increasing in increasing_choices:
                    params = {'x': x, 'N': n, 'increasing': increasing}
                    _check_output(params)

        _check(np.array([1, 2, 3, 5]))
        _check(np.arange(7) - 10.5)
        _check(np.linspace(3, 10, 5))
        _check(np.array([1.2, np.nan, np.inf, -np.inf]))
        _check(np.array([]))
        _check(np.arange(-5, 5) - 0.3)

        # # boolean array
        _check(np.array([True] * 5 + [False] * 4))

        # cycle through dtypes to check type promotion a la numpy
        for dtype in np.int32, np.int64, np.float32, np.float64:
            _check(np.arange(10, dtype=dtype))

        # non array inputs
        _check([0, 1, 2, 3])
        _check((4, 5, 6, 7))
        _check((0.0, 1.0, 2.0))
        _check(())

        # edge cases
        _check((3, 4.444, 3.142))
        _check((True, False, 4))

    def test_vander_exceptions(self):
        pyfunc = vander
        cfunc = jit(nopython=True)(pyfunc)

        # Exceptions leak references
        self.disable_leak_check()

        x = np.arange(5) - 0.5

        def _check_n(N):
            with self.assertTypingError() as raises:
                cfunc(x, N=N)
            assert "Second argument N must be None or an integer" in str(raises.exception)

        for N in 1.1, True, np.inf, [1, 2]:
            _check_n(N)

        with self.assertRaises(ValueError) as raises:
            cfunc(x, N=-1)
        assert "Negative dimensions are not allowed" in str(raises.exception)

        def _check_1d(x):
            with self.assertRaises(ValueError) as raises:
                cfunc(x)
            self.assertEqual("x must be a one-dimensional array or sequence.", str(raises.exception))

        x = np.arange(27).reshape((3, 3, 3))
        _check_1d(x)

        x = ((2, 3), (4, 5))
        _check_1d(x)

    def test_tri_n_basic(self):
        pyfunc = tri_n
        cfunc = jit(nopython=True)(pyfunc)
        _check = partial(self._check_output, pyfunc, cfunc)

        def n_variations():
            return np.arange(-4, 8)  # number of rows

        # N supplied, M and k defaulted
        for n in n_variations():
            params = {'N': n}
            _check(params)

    def test_tri_n_m_basic(self):
        pyfunc = tri_n_m
        cfunc = jit(nopython=True)(pyfunc)
        _check = partial(self._check_output, pyfunc, cfunc)

        def n_variations():
            return np.arange(-4, 8)  # number of rows

        def m_variations():
            return itertools.chain.from_iterable(([None], range(-5, 9)))  # number of columns

        # N supplied, M and k defaulted
        for n in n_variations():
            params = {'N': n}
            _check(params)

        # N and M supplied, k defaulted
        for n in n_variations():
            for m in m_variations():
                params = {'N': n, 'M': m}
                _check(params)

    def test_tri_n_k_basic(self):
        pyfunc = tri_n_k
        cfunc = jit(nopython=True)(pyfunc)
        _check = partial(self._check_output, pyfunc, cfunc)

        def n_variations():
            return np.arange(-4, 8)  # number of rows

        def k_variations():
            return np.arange(-10, 10)  # offset

        # N supplied, M and k defaulted
        for n in n_variations():
            params = {'N': n}
            _check(params)

        # N and k supplied, M defaulted
        for n in n_variations():
            for k in k_variations():
                params = {'N': n, 'k': k}
                _check(params)

    def test_tri_n_m_k_basic(self):
        pyfunc = tri_n_m_k
        cfunc = jit(nopython=True)(pyfunc)
        _check = partial(self._check_output, pyfunc, cfunc)

        def n_variations():
            return np.arange(-4, 8)  # number of rows

        def m_variations():
            return itertools.chain.from_iterable(([None], range(-5, 9)))  # number of columns

        def k_variations():
            return np.arange(-10, 10)  # offset

        # N supplied, M and k defaulted
        for n in n_variations():
            params = {'N': n}
            _check(params)

        # N and M supplied, k defaulted
        for n in n_variations():
            for m in m_variations():
                params = {'N': n, 'M': m}
                _check(params)

        # N and k supplied, M defaulted
        for n in n_variations():
            for k in k_variations():
                params = {'N': n, 'k': k}
                _check(params)

        # N, M and k supplied
        for n in n_variations():
            for k in k_variations():
                for m in m_variations():
                    params = {'N': n, 'M': m, 'k': k}
                    _check(params)

    def test_tri_exceptions(self):
        pyfunc = tri_n_m_k
        cfunc = jit(nopython=True)(pyfunc)

        # Exceptions leak references
        self.disable_leak_check()

        def _check(k):
            with self.assertTypingError() as raises:
                cfunc(5, 6, k=k)
            assert "k must be an integer" in str(raises.exception)

        for k in 1.5, True, np.inf, [1, 2]:
            _check(k)

    def _triangular_matrix_tests_m(self, pyfunc):
        cfunc = jit(nopython=True)(pyfunc)

        def _check(arr):
            expected = pyfunc(arr)
            got = cfunc(arr)
            # TODO: Contiguity of result not consistent with numpy
            self.assertEqual(got.dtype, expected.dtype)
            np.testing.assert_array_equal(got, expected)

        return self._triangular_matrix_tests_inner(self, pyfunc, _check)

    def _triangular_matrix_tests_m_k(self, pyfunc):
        cfunc = jit(nopython=True)(pyfunc)

        def _check(arr):
            for k in itertools.chain.from_iterable(([None], range(-10, 10))):
                if k is None:
                    params = {}
                else:
                    params = {'k': k}
                expected = pyfunc(arr, **params)
                got = cfunc(arr, **params)
                # TODO: Contiguity of result not consistent with numpy
                self.assertEqual(got.dtype, expected.dtype)
                np.testing.assert_array_equal(got, expected)

        return self._triangular_matrix_tests_inner(self, pyfunc, _check)

    @staticmethod
    def _triangular_matrix_tests_inner(self, pyfunc, _check):

        def check_odd(a):
            _check(a)
            a = a.reshape((9, 7))
            _check(a)
            a = a.reshape((7, 1, 3, 3))
            _check(a)
            _check(a.T)

        def check_even(a):
            _check(a)
            a = a.reshape((4, 16))
            _check(a)
            a = a.reshape((4, 2, 2, 4))
            _check(a)
            _check(a.T)

        check_odd(np.arange(63) + 10.5)
        check_even(np.arange(64) - 10.5)

        # edge cases
        _check(np.arange(360).reshape(3, 4, 5, 6))
        _check(np.array([]))
        _check(np.arange(9).reshape((3, 3))[::-1])
        _check(np.arange(9).reshape((3, 3), order='F'))

        arr = (np.arange(64) - 10.5).reshape((4, 2, 2, 4))
        _check(arr)
        _check(np.asfortranarray(arr))

    def _triangular_matrix_exceptions(self, pyfunc):
        cfunc = jit(nopython=True)(pyfunc)

        # Exceptions leak references
        self.disable_leak_check()

        a = np.ones((5, 6))
        with self.assertTypingError() as raises:
            cfunc(a, k=1.5)
        assert "k must be an integer" in str(raises.exception)

    def test_tril_basic(self):
        self._triangular_matrix_tests_m(tril_m)
        self._triangular_matrix_tests_m_k(tril_m_k)

    def test_tril_exceptions(self):
        self._triangular_matrix_exceptions(tril_m_k)

    def test_triu_basic(self):
        self._triangular_matrix_tests_m(triu_m)
        self._triangular_matrix_tests_m_k(triu_m_k)

    def test_triu_exceptions(self):
        self._triangular_matrix_exceptions(triu_m_k)

    def partition_sanity_check(self, pyfunc, cfunc, a, kth):
        # as NumPy uses a different algorithm, we do not expect to match outputs exactly...
        expected = pyfunc(a, kth)
        got = cfunc(a, kth)

        # ... but we do expect the unordered collection of elements up to kth to tie out
        self.assertPreciseEqual(np.unique(expected[:kth]), np.unique(got[:kth]))

        # ... likewise the unordered collection of elements from kth onwards
        self.assertPreciseEqual(np.unique(expected[kth:]), np.unique(got[kth:]))

    def test_partition_fuzz(self):
        # inspired by the test of the same name in:
        # https://github.com/numpy/numpy/blob/043a840/numpy/core/tests/test_multiarray.py
        pyfunc = partition
        cfunc = jit(nopython=True)(pyfunc)

        for j in range(10, 30):
            for i in range(1, j - 2):
                d = np.arange(j)
                self.rnd.shuffle(d)
                d = d % self.rnd.randint(2, 30)
                idx = self.rnd.randint(d.size)
                kth = [0, idx, i, i + 1, -idx, -i]  # include some negative kth's
                tgt = np.sort(d)[kth]
                self.assertPreciseEqual(cfunc(d, kth)[kth], tgt)  # a -> array
                self.assertPreciseEqual(cfunc(d.tolist(), kth)[kth], tgt)  # a -> list
                self.assertPreciseEqual(cfunc(tuple(d.tolist()), kth)[kth], tgt)  # a -> tuple

                for k in kth:
                    self.partition_sanity_check(pyfunc, cfunc, d, k)

    def test_partition_exception_out_of_range(self):
        # inspired by the test of the same name in:
        # https://github.com/numpy/numpy/blob/043a840/numpy/core/tests/test_multiarray.py
        pyfunc = partition
        cfunc = jit(nopython=True)(pyfunc)

        # Exceptions leak references
        self.disable_leak_check()

        # Test out of range values in kth raise an error
        a = np.arange(10)

        def _check(a, kth):
            with self.assertRaises(ValueError) as e:
                cfunc(a, kth)
            assert str(e.exception) == "kth out of bounds"

        _check(a, 10)
        _check(a, -11)
        _check(a, (3, 30))

    def test_partition_exception_non_integer_kth(self):
        # inspired by the test of the same name in:
        # https://github.com/numpy/numpy/blob/043a840/numpy/core/tests/test_multiarray.py
        pyfunc = partition
        cfunc = jit(nopython=True)(pyfunc)

        # Exceptions leak references
        self.disable_leak_check()

        def _check(a, kth):
            with self.assertTypingError() as raises:
                cfunc(a, kth)
            self.assertIn("Partition index must be integer", str(raises.exception))

        a = np.arange(10)
        _check(a, 9.0)
        _check(a, (3.3, 4.4))
        _check(a, np.array((1, 2, np.nan)))

    def test_partition_exception_a_not_array_like(self):
        pyfunc = partition
        cfunc = jit(nopython=True)(pyfunc)

        # Exceptions leak references
        self.disable_leak_check()

        def _check(a, kth):
            with self.assertTypingError() as raises:
                cfunc(a, kth)
            self.assertIn('The first argument must be an array-like', str(raises.exception))

        _check(4, 0)
        _check('Sausages', 0)

    def test_partition_exception_a_zero_dim(self):
        pyfunc = partition
        cfunc = jit(nopython=True)(pyfunc)

        # Exceptions leak references
        self.disable_leak_check()

        def _check(a, kth):
            with self.assertTypingError() as raises:
                cfunc(a, kth)
            self.assertIn('The first argument must be at least 1-D (found 0-D)', str(raises.exception))

        _check(np.array(1), 0)

    def test_partition_exception_kth_multi_dimensional(self):
        pyfunc = partition
        cfunc = jit(nopython=True)(pyfunc)

        # Exceptions leak references
        self.disable_leak_check()

        def _check(a, kth):
            with self.assertRaises(ValueError) as raises:
                cfunc(a, kth)
            self.assertIn('kth must be scalar or 1-D', str(raises.exception))

        _check(np.arange(10), kth=np.arange(6).reshape(3, 2))

    def test_partition_empty_array(self):
        # inspired by the test of the same name in:
        # https://github.com/numpy/numpy/blob/043a840/numpy/core/tests/test_multiarray.py
        pyfunc = partition
        cfunc = jit(nopython=True)(pyfunc)

        def check(a, kth=0):
            expected = pyfunc(a, kth)
            got = cfunc(a, kth)
            self.assertPreciseEqual(expected, got)

        # check axis handling for multidimensional empty arrays
        a = np.array([])
        a.shape = (3, 2, 1, 0)

        # include this with some other empty data structures
        for arr in a, (), np.array([]):
            check(arr)

    def test_partition_basic(self):
        # inspired by the test of the same name in:
        # https://github.com/numpy/numpy/blob/043a840/numpy/core/tests/test_multiarray.py
        pyfunc = partition
        cfunc = jit(nopython=True)(pyfunc)

        d = np.array([])
        got = cfunc(d, 0)
        self.assertPreciseEqual(d, got)

        d = np.ones(1)
        got = cfunc(d, 0)
        self.assertPreciseEqual(d, got)

        # kth not modified
        kth = np.array([30, 15, 5])
        okth = kth.copy()
        cfunc(np.arange(40), kth)
        self.assertPreciseEqual(kth, okth)

        for r in ([2, 1], [1, 2], [1, 1]):
            d = np.array(r)
            tgt = np.sort(d)
            for k in 0, 1:
                self.assertPreciseEqual(cfunc(d, k)[k], tgt[k])
                self.partition_sanity_check(pyfunc, cfunc, d, k)

        for r in ([3, 2, 1], [1, 2, 3], [2, 1, 3], [2, 3, 1],
                  [1, 1, 1], [1, 2, 2], [2, 2, 1], [1, 2, 1]):
            d = np.array(r)
            tgt = np.sort(d)
            for k in 0, 1, 2:
                self.assertPreciseEqual(cfunc(d, k)[k], tgt[k])
                self.partition_sanity_check(pyfunc, cfunc, d, k)

        d = np.ones(50)
        self.assertPreciseEqual(cfunc(d, 0), d)

        # sorted
        d = np.arange(49)
        for k in 5, 15:
            self.assertEqual(cfunc(d, k)[k], k)
            self.partition_sanity_check(pyfunc, cfunc, d, k)

        # rsorted, with input flavours: array, list and tuple
        d = np.arange(47)[::-1]
        for a in d, d.tolist(), tuple(d.tolist()):
            self.assertEqual(cfunc(a, 6)[6], 6)
            self.assertEqual(cfunc(a, 16)[16], 16)
            self.assertPreciseEqual(cfunc(a, -6), cfunc(a, 41))
            self.assertPreciseEqual(cfunc(a, -16), cfunc(a, 31))
            self.partition_sanity_check(pyfunc, cfunc, d, -16)

        # median of 3 killer, O(n^2) on pure median 3 pivot quickselect
        # exercises the median of median of 5 code used to keep O(n)
        d = np.arange(1000000)
        x = np.roll(d, d.size // 2)
        mid = x.size // 2 + 1
        self.assertEqual(cfunc(x, mid)[mid], mid)
        d = np.arange(1000001)
        x = np.roll(d, d.size // 2 + 1)
        mid = x.size // 2 + 1
        self.assertEqual(cfunc(x, mid)[mid], mid)

        # max
        d = np.ones(10)
        d[1] = 4
        self.assertEqual(cfunc(d, (2, -1))[-1], 4)
        self.assertEqual(cfunc(d, (2, -1))[2], 1)
        d[1] = np.nan
        assert np.isnan(cfunc(d, (2, -1))[-1])

        # equal elements
        d = np.arange(47) % 7
        tgt = np.sort(np.arange(47) % 7)
        self.rnd.shuffle(d)
        for i in range(d.size):
            self.assertEqual(cfunc(d, i)[i], tgt[i])
            self.partition_sanity_check(pyfunc, cfunc, d, i)

        d = np.array([0, 1, 2, 3, 4, 5, 7, 7, 7, 7, 7, 7, 7, 7, 7, 7, 7,
                      7, 7, 7, 7, 7, 9])
        kth = [0, 3, 19, 20]
        self.assertEqual(tuple(cfunc(d, kth)[kth]), (0, 3, 7, 7))

        td = [(dt, s) for dt in [np.int32, np.float32] for s in (9, 16)]
        for dt, s in td:
            d = np.arange(s, dtype=dt)
            self.rnd.shuffle(d)
            d1 = np.tile(np.arange(s, dtype=dt), (4, 1))
            map(self.rnd.shuffle, d1)
            for i in range(d.size):
                p = cfunc(d, i)
                self.assertEqual(p[i], i)
                # all before are smaller
                np.testing.assert_array_less(p[:i], p[i])
                # all after are larger
                np.testing.assert_array_less(p[i], p[i + 1:])
                # sanity check
                self.partition_sanity_check(pyfunc, cfunc, d, i)

    def assert_partitioned(self, pyfunc, cfunc, d, kth):
        prev = 0
        for k in np.sort(kth):
            np.testing.assert_array_less(d[prev:k], d[k], err_msg='kth %d' % k)
            assert (d[k:] >= d[k]).all(), "kth %d, %r not greater equal %d" % (k, d[k:], d[k])
            prev = k + 1
            self.partition_sanity_check(pyfunc, cfunc, d, k)

    def test_partition_iterative(self):
        # inspired by the test of the same name in:
        # https://github.com/numpy/numpy/blob/043a840/numpy/core/tests/test_multiarray.py
        pyfunc = partition
        cfunc = jit(nopython=True)(pyfunc)

        assert_partitioned = partial(self.assert_partitioned, pyfunc, cfunc)

        d = np.array([3, 4, 2, 1])
        p = cfunc(d, (0, 3))
        assert_partitioned(p, (0, 3))
        assert_partitioned(d[np.argpartition(d, (0, 3))], (0, 3))

        self.assertPreciseEqual(p, cfunc(d, (-3, -1)))

        d = np.arange(17)
        self.rnd.shuffle(d)
        self.assertPreciseEqual(np.arange(17), cfunc(d, list(range(d.size))))

        # test unsorted kth
        d = np.arange(17)
        self.rnd.shuffle(d)
        keys = np.array([1, 3, 8, -2])
        self.rnd.shuffle(d)
        p = cfunc(d, keys)
        assert_partitioned(p, keys)
        self.rnd.shuffle(keys)
        self.assertPreciseEqual(cfunc(d, keys), p)

        # equal kth
        d = np.arange(20)[::-1]
        assert_partitioned(cfunc(d, [5] * 4), [5])
        assert_partitioned(cfunc(d, [5] * 4 + [6, 13]), [5] * 4 + [6, 13])

    def test_partition_multi_dim(self):
        pyfunc = partition
        cfunc = jit(nopython=True)(pyfunc)

        def check(a, kth):
            expected = pyfunc(a, kth)
            got = cfunc(a, kth)
            self.assertPreciseEqual(expected[:, :, kth], got[:, :, kth])

            for s in np.ndindex(expected.shape[:-1]):
                self.assertPreciseEqual(np.unique(expected[s][:kth]), np.unique(got[s][:kth]))
                self.assertPreciseEqual(np.unique(expected[s][kth:]), np.unique(got[s][kth:]))

        def a_variations(a):
            yield a
            yield a.T
            yield np.asfortranarray(a)
            yield np.full_like(a, fill_value=np.nan)
            yield np.full_like(a, fill_value=np.inf)
            yield (((1.0, 3.142, -np.inf, 3),),)  # multi-dimensional tuple input

        a = np.linspace(1, 10, 48)
        a[4:7] = np.nan
        a[8] = -np.inf
        a[9] = np.inf
        a = a.reshape((4, 3, 4))

        for arr in a_variations(a):
            for k in range(-3, 3):
                check(arr, k)

    def test_partition_boolean_inputs(self):
        pyfunc = partition
        cfunc = jit(nopython=True)(pyfunc)

        for d in np.linspace(1, 10, 17), np.array((True, False, True)):
            for kth in True, False, -1, 0, 1:
                self.partition_sanity_check(pyfunc, cfunc, d, kth)

    @unittest.skipUnless(np_version >= (1, 10), "cov needs Numpy 1.10+")
    @needs_blas
    def test_cov_invalid_ddof(self):
        pyfunc = cov
        cfunc = jit(nopython=True)(pyfunc)

        # Exceptions leak references
        self.disable_leak_check()

        m = np.array([[0, 2], [1, 1], [2, 0]]).T

        for ddof in np.arange(4), 4j:
            with self.assertTypingError() as raises:
                cfunc(m, ddof=ddof)
            self.assertIn('ddof must be a real numerical scalar type', str(raises.exception))

        for ddof in np.nan, np.inf:
            with self.assertRaises(ValueError) as raises:
                cfunc(m, ddof=ddof)
            self.assertIn('Cannot convert non-finite ddof to integer', str(raises.exception))

        for ddof in 1.1, -0.7:
            with self.assertRaises(ValueError) as raises:
                cfunc(m, ddof=ddof)
            self.assertIn('ddof must be integral value', str(raises.exception))

    def corr_corrcoef_basic(self, pyfunc, first_arg_name):
        cfunc = jit(nopython=True)(pyfunc)
        _check = partial(self._check_output, pyfunc, cfunc, abs_tol=1e-14)

        def input_variations():
            # array inputs
            yield np.array([[0, 2], [1, 1], [2, 0]]).T
            yield self.rnd.randn(100).reshape(5, 20)
            yield np.asfortranarray(np.array([[0, 2], [1, 1], [2, 0]]).T)
            yield self.rnd.randn(100).reshape(5, 20)[:, ::2]
            yield np.array([0.3942, 0.5969, 0.7730, 0.9918, 0.7964])
            yield np.full((4, 5), fill_value=True)
            yield np.array([np.nan, 0.5969, -np.inf, 0.9918, 0.7964])
            yield np.linspace(-3, 3, 33).reshape(33, 1)

            # non-array inputs
            yield ((0.1, 0.2), (0.11, 0.19), (0.09, 0.21))  # UniTuple
            yield ((0.1, 0.2), (0.11, 0.19), (0.09j, 0.21j))  # Tuple
            yield (-2.1, -1, 4.3)
            yield (1, 2, 3)
            yield [4, 5, 6]
            yield ((0.1, 0.2, 0.3), (0.1, 0.2, 0.3))
            yield [(1, 2, 3), (1, 3, 2)]
            yield 3.142
            yield ((1.1, 2.2, 1.5),)

            # empty data structures
            yield np.array([])
            yield np.array([]).reshape(0, 2)
            yield np.array([]).reshape(2, 0)
            yield ()

        # all inputs other than the first are defaulted
        for input_arr in input_variations():
            _check({first_arg_name: input_arr})

    @unittest.skipUnless(np_version >= (1, 10), "corrcoef needs Numpy 1.10+")
    @needs_blas
    def test_corrcoef_basic(self):
        pyfunc = corrcoef
        self.corr_corrcoef_basic(pyfunc, first_arg_name='x')

    @unittest.skipUnless(np_version >= (1, 10), "cov needs Numpy 1.10+")
    @needs_blas
    def test_cov_basic(self):
        pyfunc = cov
        self.corr_corrcoef_basic(pyfunc, first_arg_name='m')

    @unittest.skipUnless(np_version >= (1, 10), "cov needs Numpy 1.10+")
    @needs_blas
    def test_cov_explicit_arguments(self):
        pyfunc = cov
        cfunc = jit(nopython=True)(pyfunc)
        _check = partial(self._check_output, pyfunc, cfunc, abs_tol=1e-14)

        m = self.rnd.randn(105).reshape(15, 7)
        y_choices = None, m[::-1]
        rowvar_choices = False, True
        bias_choices = False, True
        ddof_choice = None, -1, 0, 1, 3.0, True

        for y, rowvar, bias, ddof in itertools.product(y_choices, rowvar_choices, bias_choices, ddof_choice):
            params = {'m': m, 'y': y, 'ddof': ddof, 'bias': bias, 'rowvar': rowvar}
            _check(params)

    @unittest.skipUnless(np_version >= (1, 10), "corrcoef needs Numpy 1.10+")
    @needs_blas
    def test_corrcoef_explicit_arguments(self):
        pyfunc = corrcoef
        cfunc = jit(nopython=True)(pyfunc)
        _check = partial(self._check_output, pyfunc, cfunc, abs_tol=1e-14)

        x = self.rnd.randn(105).reshape(15, 7)
        y_choices = None, x[::-1]
        rowvar_choices = False, True

        for y, rowvar in itertools.product(y_choices, rowvar_choices):
            params = {'x': x, 'y': y, 'rowvar': rowvar}
            _check(params)

    def cov_corrcoef_edge_cases(self, pyfunc, first_arg_name):
        cfunc = jit(nopython=True)(pyfunc)
        _check = partial(self._check_output, pyfunc, cfunc, abs_tol=1e-14)

        # some of these examples borrowed from numpy doc string examples:
        # https://github.com/numpy/numpy/blob/v1.15.0/numpy/lib/function_base.py#L2199-L2231
        # some borrowed from TestCov and TestCorrCoef:
        # https://github.com/numpy/numpy/blob/80d3a7a/numpy/lib/tests/test_function_base.py
        m = np.array([-2.1, -1, 4.3])
        y = np.array([3, 1.1, 0.12])
        params = {first_arg_name: m, 'y': y}
        _check(params)

        m = np.array([1, 2, 3])  # test case modified such that m is 1D
        y = np.array([[1j, 2j, 3j]])
        params = {first_arg_name: m, 'y': y}
        _check(params)

        m = np.array([1, 2, 3])
        y = (1j, 2j, 3j)
        params = {first_arg_name: m, 'y': y}
        _check(params)
        params = {first_arg_name: y, 'y': m}  # flip real and complex inputs
        _check(params)

        m = np.array([1, 2, 3])
        y = (1j, 2j, 3)  # note last item is not complex
        params = {first_arg_name: m, 'y': y}
        _check(params)
        params = {first_arg_name: y, 'y': m}  # flip real and complex inputs
        _check(params)

        m = np.array([])
        y = np.array([])
        params = {first_arg_name: m, 'y': y}
        _check(params)

        m = 1.1
        y = 2.2
        params = {first_arg_name: m, 'y': y}
        _check(params)

        m = self.rnd.randn(10, 3)
        y = np.array([-2.1, -1, 4.3]).reshape(1, 3) / 10
        params = {first_arg_name: m, 'y': y}
        _check(params)

        # The following tests pass with numpy version >= 1.10, but fail with 1.9
        m = np.array([-2.1, -1, 4.3])
        y = np.array([[3, 1.1, 0.12], [3, 1.1, 0.12]])
        params = {first_arg_name: m, 'y': y}
        _check(params)

        for rowvar in False, True:
            m = np.array([-2.1, -1, 4.3])
            y = np.array([[3, 1.1, 0.12], [3, 1.1, 0.12], [4, 1.1, 0.12]])
            params = {first_arg_name: m, 'y': y, 'rowvar': rowvar}
            _check(params)
            params = {first_arg_name: y, 'y': m, 'rowvar': rowvar}  # swap m and y
            _check(params)

    @unittest.skipUnless(np_version >= (1, 10), "corrcoef needs Numpy 1.10+")
    @needs_blas
    def test_corrcoef_edge_cases(self):
        pyfunc = corrcoef
        self.cov_corrcoef_edge_cases(pyfunc, first_arg_name='x')

        cfunc = jit(nopython=True)(pyfunc)
        _check = partial(self._check_output, pyfunc, cfunc, abs_tol=1e-14)

        for x in (np.nan, -np.inf, 3.142, 0):
            params = {'x': x}
            _check(params)

    @unittest.skipUnless(np_version >= (1, 11), "behaviour per Numpy 1.11+")
    @needs_blas
    def test_corrcoef_edge_case_extreme_values(self):
        pyfunc = corrcoef
        cfunc = jit(nopython=True)(pyfunc)
        _check = partial(self._check_output, pyfunc, cfunc, abs_tol=1e-14)

        # extreme values
        x = ((1e-100, 1e100), (1e100, 1e-100))
        params = {'x': x}
        _check(params)

        # Note
        # ----
        # Numpy 1.10 output is:
        # [[ 0. -0.]
        #  [-0.  0.]]
        #
        # Numpy 1.11+ output is:
        # [[ 1. -1.]
        #  [-1.  1.]]
        #
        # Numba implementation replicates Numpy 1.11+ behaviour

    @unittest.skipUnless(np_version >= (1, 10), "cov needs Numpy 1.10+")
    @needs_blas
    def test_cov_edge_cases(self):
        pyfunc = cov
        self.cov_corrcoef_edge_cases(pyfunc, first_arg_name='m')

        cfunc = jit(nopython=True)(pyfunc)
        _check = partial(self._check_output, pyfunc, cfunc, abs_tol=1e-14)

        # invalid ddof
        m = np.array([[0, 2], [1, 1], [2, 0]]).T
        params = {'m': m, 'ddof': 5}
        _check(params)

    @unittest.skipUnless(np_version >= (1, 10), "cov needs Numpy 1.10+")
    @needs_blas
    def test_cov_exceptions(self):
        pyfunc = cov
        cfunc = jit(nopython=True)(pyfunc)

        # Exceptions leak references
        self.disable_leak_check()

        def _check_m(m):
            with self.assertTypingError() as raises:
                cfunc(m)
            self.assertIn('m has more than 2 dimensions', str(raises.exception))

        m = np.ones((5, 6, 7))
        _check_m(m)

        m = ((((1, 2, 3), (2, 2, 2)),),)
        _check_m(m)

        m = [[[5, 6, 7]]]
        _check_m(m)

        def _check_y(m, y):
            with self.assertTypingError() as raises:
                cfunc(m, y=y)
            self.assertIn('y has more than 2 dimensions', str(raises.exception))

        m = np.ones((5, 6))
        y = np.ones((5, 6, 7))
        _check_y(m, y)

        m = np.array((1.1, 2.2, 1.1))
        y = (((1.2, 2.2, 2.3),),)
        _check_y(m, y)

        m = np.arange(3)
        y = np.arange(4)
        with self.assertRaises(ValueError) as raises:
            cfunc(m, y=y)
        self.assertIn('m and y have incompatible dimensions', str(raises.exception))
        # Numpy raises ValueError: all the input array dimensions except for the
        # concatenation axis must match exactly.

        m = np.array([-2.1, -1, 4.3]).reshape(1, 3)
        with self.assertRaises(RuntimeError) as raises:
            cfunc(m)
        self.assertIn('2D array containing a single row is unsupported', str(raises.exception))

    @unittest.skipUnless(np_version >= (1, 12), "ediff1d needs Numpy 1.12+")
    def test_ediff1d_basic(self):
        pyfunc = ediff1d
        cfunc = jit(nopython=True)(pyfunc)
        _check = partial(self._check_output, pyfunc, cfunc)

        def to_variations(a):
            yield None
            yield a
            yield a.astype(np.int16)

        def ary_variations(a):
            yield a
            yield a.reshape(3, 2, 2)
            yield a.astype(np.int32)

        for ary in ary_variations(np.linspace(-2, 7, 12)):
            params = {'ary': ary}
            _check(params)

            for a in to_variations(ary):
                params = {'ary': ary, 'to_begin': a}
                _check(params)

                params = {'ary': ary, 'to_end': a}
                _check(params)

                for b in to_variations(ary):
                    params = {'ary': ary, 'to_begin': a, 'to_end': b}
                    _check(params)

    @unittest.skipUnless(np_version >= (1, 12), "ediff1d needs Numpy 1.12+")
    def test_ediff1d_edge_cases(self):
        # NOTE: NumPy 1.16 has a variety of behaviours for type conversion, see
        # https://github.com/numpy/numpy/issues/13103, as this is not resolved
        # Numba replicates behaviours for <= 1.15 and conversion in 1.16.0 for
        # finite inputs.
        pyfunc = ediff1d
        cfunc = jit(nopython=True)(pyfunc)
        _check = partial(self._check_output, pyfunc, cfunc)

        def _check_raises_type_error(params, arg):
            with self.assertRaises(TypingError) as raises:
                cfunc(**params)
            msg = 'dtype of %s must be compatible with input ary' % arg
            self.assertIn(msg, str(raises.exception))

            with self.assertRaises(ValueError) as raises:
                pyfunc(**params)
            excstr = str(raises.exception)
            self.assertIn("cannot convert", excstr)
            self.assertIn("to array with dtype", excstr)
            self.assertIn("as required for input ary", excstr)

        def input_variations():
            yield ((1, 2, 3), (4, 5, 6))
            yield [4, 5, 6]
            yield np.array([])
            yield ()
            if np_version < (1, 16):
                yield np.array([np.nan, np.inf, 4, -np.inf, 3.142])
                parts = np.array([np.nan, 2, np.nan, 4, 5, 6, 7, 8, 9])
                a = parts + 1j * parts[::-1]
                yield a.reshape(3, 3)

        for i in input_variations():
            params = {'ary': i, 'to_end': i, 'to_begin': i}
            _check(params)

        # to_end / to_begin are boolean
        params = {'ary': [1], 'to_end': (False,), 'to_begin': (True, False)}
        _check(params)

        ## example of unsafe type casting (np.nan to np.int32)
        ## fixed here: https://github.com/numpy/numpy/pull/12713 for np 1.16
        to_begin = np.array([1, 2, 3.142, np.nan, 5, 6, 7, -8, np.nan])
        params = {'ary': np.arange(-4, 6), 'to_begin': to_begin}
        if np_version < (1, 16):
            _check(params)
        else:
            # np 1.16 raises, cannot cast float64 array to intp array
            _check_raises_type_error(params, 'to_begin')

        # scalar inputs
        params = {'ary': 3.142}
        _check(params)

        params = {'ary': 3, 'to_begin': 3.142}
        if np_version < (1, 16):
            _check(params)
        else:
            _check_raises_type_error(params, 'to_begin')
            # now use 2 floats
            params = {'ary': 3., 'to_begin': 3.142}
            _check(params)

        params = {'ary': np.arange(-4, 6), 'to_begin': -5, 'to_end': False}
        if IS_WIN32 and not IS_32BITS and np_version >= (1, 16):
            # XFAIL on 64-bits windows + numpy 1.16. See #3898
            with self.assertRaises(TypingError) as raises:
                _check(params)
            expected_msg = "dtype of to_begin must be compatible with input ary"
            self.assertIn(expected_msg, str(raises.exception))
        else:
            _check(params)

        # the following would fail on one of the BITS32 builds (difference in
        # overflow handling):
        # params = {'ary': np.array([5, 6], dtype=np.int16), 'to_end': [1e100]}
        # _check(params)

    @unittest.skipUnless(np_version >= (1, 12), "ediff1d needs Numpy 1.12+")
    def test_ediff1d_exceptions(self):
        pyfunc = ediff1d
        cfunc = jit(nopython=True)(pyfunc)

        # Exceptions leak references
        self.disable_leak_check()

        with self.assertTypingError() as e:
            cfunc(np.array((True, True, False)))

        msg = "Boolean dtype is unsupported (as per NumPy)"
        assert msg in str(e.exception)

    def test_roll_basic(self):
        pyfunc = roll
        cfunc = jit(nopython=True)(pyfunc)

        def a_variations():
            yield np.arange(7)
            yield np.arange(3 * 4 * 5).reshape(3, 4, 5)
            yield [1.1, 2.2, 3.3]
            yield (True, False, True)
            yield False
            yield 4
            yield (9,)
            yield np.asfortranarray(np.array([[1.1, np.nan], [np.inf, 7.8]]))
            yield np.array([])
            yield ()

        def shift_variations():
            return itertools.chain.from_iterable(((True, False), range(-10, 10)))

        for a in a_variations():
            for shift in shift_variations():
                expected = pyfunc(a, shift)
                got = cfunc(a, shift)
                self.assertPreciseEqual(expected, got)

    def test_roll_exceptions(self):
        pyfunc = roll
        cfunc = jit(nopython=True)(pyfunc)

        # Exceptions leak references
        self.disable_leak_check()

        for shift in 1.1, (1, 2):
            with self.assertTypingError() as e:
                cfunc(np.arange(10), shift)

            msg = "shift must be an integer"
            assert msg in str(e.exception)

    def test_extract_basic(self):
        pyfunc = extract
        cfunc = jit(nopython=True)(pyfunc)
        _check = partial(self._check_output, pyfunc, cfunc)

        a = np.arange(10)
        self.rnd.shuffle(a)
        for threshold in range(-3, 13):
            cond = a > threshold
            _check({'condition': cond, 'arr': a})

        a = np.arange(60).reshape(4, 5, 3)
        cond = a > 11.2
        _check({'condition': cond, 'arr': a})

        a = ((1, 2, 3), (3, 4, 5), (4, 5, 6))
        cond = np.eye(3).flatten()
        _check({'condition': cond, 'arr': a})

        a = [1.1, 2.2, 3.3, 4.4]
        cond = [1, 1, 0, 1]
        _check({'condition': cond, 'arr': a})

        a = np.linspace(-2, 10, 6)
        element_pool = (True, False, np.nan, -1, -1.0, -1.2, 1, 1.0, 1.5j)
        for cond in itertools.combinations_with_replacement(element_pool, 4):
            _check({'condition': cond, 'arr': a})
            _check({'condition': np.array(cond).reshape(2, 2), 'arr': a})

        a = np.array([1, 2, 3])
        cond = np.array([])
        _check({'condition': cond, 'arr': a})

        a = np.array([1, 2, 3])
        cond = np.array([1, 0, 1, 0])  # but [1, 0, 1, 0, 1] raises
        _check({'condition': cond, 'arr': a})

        a = np.array([[1, 2, 3], [4, 5, 6]])
        cond = [1, 0, 1, 0, 1, 0]  # but [1, 0, 1, 0, 1, 0, 1] raises
        _check({'condition': cond, 'arr': a})

        a = np.array([[1, 2, 3], [4, 5, 6]])
        cond = np.array([1, 0, 1, 0, 1, 0, 0, 0]).reshape(2, 2, 2)
        _check({'condition': cond, 'arr': a})

        a = np.asfortranarray(np.arange(60).reshape(3, 4, 5))
        cond = np.repeat((0, 1), 30)
        _check({'condition': cond, 'arr': a})
        _check({'condition': cond, 'arr': a[::-1]})

        a = np.array(4)
        for cond in 0, 1:
            _check({'condition': cond, 'arr': a})

        a = 1
        cond = 1
        _check({'condition': cond, 'arr': a})

        a = np.array(1)
        cond = np.array([True, False])
        _check({'condition': cond, 'arr': a})

        a = np.arange(4)
        cond = np.array([1, 0, 1, 0, 0, 0]).reshape(2, 3) * 1j
        _check({'condition': cond, 'arr': a})

    def test_extract_exceptions(self):
        pyfunc = extract
        cfunc = jit(nopython=True)(pyfunc)

        # Exceptions leak references
        self.disable_leak_check()

        a = np.array([])
        cond = np.array([1, 2, 3])

        with self.assertRaises(ValueError) as e:
            cfunc(cond, a)
        self.assertIn('Cannot extract from an empty array', str(e.exception))

        def _check(cond, a):
            msg = 'condition shape inconsistent with arr shape'
            with self.assertRaises(ValueError) as e:
                cfunc(cond, a)
            self.assertIn(msg, str(e.exception))

        a = np.array([[1, 2, 3], [1, 2, 3]])
        cond = [1, 0, 1, 0, 1, 0, 1]
        _check(cond, a)

        a = np.array([1, 2, 3])
        cond = np.array([1, 0, 1, 0, 1])
        _check(cond, a)

        a = np.array(60)  # note, this is 0D
        cond = 0, 1
        _check(cond, a)

        a = np.arange(4)
        cond = np.array([True, False, False, False, True])
        _check(cond, a)

        a = np.arange(4)
        cond = np.array([True, False, True, False, False, True, False])
        _check(cond, a)

    def test_np_trapz_basic(self):
        pyfunc = np_trapz
        cfunc = jit(nopython=True)(pyfunc)
        _check = partial(self._check_output, pyfunc, cfunc)

        y = [1, 2, 3]
        _check({'y': y})

        y = (3, 1, 2, 2, 2)
        _check({'y': y})

        y = np.arange(15).reshape(3, 5)
        _check({'y': y})

        y = np.linspace(-10, 10, 60).reshape(4, 3, 5)
        _check({'y': y}, abs_tol=1e-13)

        self.rnd.shuffle(y)
        _check({'y': y}, abs_tol=1e-13)

        y = np.array([])
        _check({'y': y})

        y = np.array([3.142, np.nan, np.inf, -np.inf, 5])
        _check({'y': y})

        y = np.arange(20) + np.linspace(0, 10, 20) * 1j
        _check({'y': y})

        y = np.array([], dtype=np.complex128)
        _check({'y': y})

        y = (True, False, True)
        _check({'y': y})

    def test_np_trapz_x_basic(self):
        pyfunc = np_trapz_x
        cfunc = jit(nopython=True)(pyfunc)
        _check = partial(self._check_output, pyfunc, cfunc)

        y = [1, 2, 3]
        x = [4, 6, 8]
        _check({'y': y, 'x': x})

        y = [1, 2, 3, 4, 5]
        x = (4, 6)
        _check({'y': y, 'x': x})

        y = (1, 2, 3, 4, 5)
        x = [4, 5, 6, 7, 8]
        _check({'y': y, 'x': x})

        y = np.array([1, 2, 3, 4, 5])
        x = [4, 4]
        _check({'y': y, 'x': x})

        y = np.array([])
        x = np.array([2, 3])
        _check({'y': y, 'x': x})

        y = (1, 2, 3, 4, 5)
        x = None
        _check({'y': y, 'x': x})

        y = np.arange(20).reshape(5, 4)
        x = np.array([4, 5])
        _check({'y': y, 'x': x})

        y = np.arange(20).reshape(5, 4)
        x = np.array([4, 5, 6, 7])
        _check({'y': y, 'x': x})

        y = np.arange(60).reshape(5, 4, 3)
        x = np.array([4, 5])
        _check({'y': y, 'x': x})

        y = np.arange(60).reshape(5, 4, 3)
        x = np.array([4, 5, 7])
        _check({'y': y, 'x': x})

        y = np.arange(60).reshape(5, 4, 3)
        self.rnd.shuffle(y)
        x = y + 1.1
        self.rnd.shuffle(x)
        _check({'y': y, 'x': x})

        y = np.arange(20)
        x = y + np.linspace(0, 10, 20) * 1j
        _check({'y': y, 'x': x})

        y = np.array([1, 2, 3])
        x = np.array([1 + 1j, 1 + 2j])
        _check({'y': y, 'x': x})

    @unittest.skip('NumPy behaviour questionable')
    def test_trapz_numpy_questionable(self):
        # https://github.com/numpy/numpy/issues/12858
        pyfunc = np_trapz
        cfunc = jit(nopython=True)(pyfunc)
        _check = partial(self._check_output, pyfunc, cfunc)

        # passes (NumPy and Numba return 2.0)
        y = np.array([True, False, True, True]).astype(np.int)
        _check({'y': y})

        # fails (NumPy returns 1.5; Numba returns 2.0)
        y = np.array([True, False, True, True])
        _check({'y': y})

    def test_np_trapz_dx_basic(self):
        pyfunc = np_trapz_dx
        cfunc = jit(nopython=True)(pyfunc)
        _check = partial(self._check_output, pyfunc, cfunc)

        y = [1, 2, 3]
        dx = 2
        _check({'y': y, 'dx': dx})

        y = [1, 2, 3, 4, 5]
        dx = [1, 4, 5, 6]
        _check({'y': y, 'dx': dx})

        y = [1, 2, 3, 4, 5]
        dx = [1, 4, 5, 6]
        _check({'y': y, 'dx': dx})

        y = np.linspace(-2, 5, 10)
        dx = np.nan
        _check({'y': y, 'dx': dx})

        y = np.linspace(-2, 5, 10)
        dx = np.inf
        _check({'y': y, 'dx': dx})

        y = np.linspace(-2, 5, 10)
        dx = np.linspace(-2, 5, 9)
        _check({'y': y, 'dx': dx}, abs_tol=1e-13)

        y = np.arange(60).reshape(4, 5, 3) * 1j
        dx = np.arange(40).reshape(4, 5, 2)
        _check({'y': y, 'dx': dx})

        x = np.arange(-10, 10, .1)
        r = cfunc(np.exp(-.5 * x ** 2) / np.sqrt(2 * np.pi), dx=0.1)
        # check integral of normal equals 1
        np.testing.assert_almost_equal(r, 1, 7)

        y = np.arange(20)
        dx = 1j
        _check({'y': y, 'dx': dx})

        y = np.arange(20)
        dx = np.array([5])
        _check({'y': y, 'dx': dx})

    def test_np_trapz_x_dx_basic(self):
        pyfunc = np_trapz_x_dx
        cfunc = jit(nopython=True)(pyfunc)
        _check = partial(self._check_output, pyfunc, cfunc)

        # dx should be ignored
        for dx in (None, 2, np.array([1, 2, 3, 4, 5])):
            y = [1, 2, 3]
            x = [4, 6, 8]
            _check({'y': y, 'x': x, 'dx': dx})

            y = [1, 2, 3, 4, 5]
            x = [4, 6]
            _check({'y': y, 'x': x, 'dx': dx})

            y = [1, 2, 3, 4, 5]
            x = [4, 5, 6, 7, 8]
            _check({'y': y, 'x': x, 'dx': dx})

            y = np.arange(60).reshape(4, 5, 3)
            self.rnd.shuffle(y)
            x = y * 1.1
            x[2, 2, 2] = np.nan
            _check({'y': y, 'x': x, 'dx': dx})

    def test_np_trapz_x_dx_exceptions(self):
        pyfunc = np_trapz_x_dx
        cfunc = jit(nopython=True)(pyfunc)

        # Exceptions leak references
        self.disable_leak_check()

        def check_not_ok(params):
            with self.assertRaises(ValueError) as e:
                cfunc(*params)

            self.assertIn('unable to broadcast', str(e.exception))

        y = [1, 2, 3, 4, 5]
        for x in [4, 5, 6, 7, 8, 9], [4, 5, 6]:
            check_not_ok((y, x, 1.0))

        y = np.arange(60).reshape(3, 4, 5)
        x = np.arange(36).reshape(3, 4, 3)
        check_not_ok((y, x, 1.0))

        y = np.arange(60).reshape(3, 4, 5)
        x = np.array([4, 5, 6, 7])
        check_not_ok((y, x, 1.0))

        y = [1, 2, 3, 4, 5]
        dx = np.array([1.0, 2.0])
        check_not_ok((y, None, dx))

        y = np.arange(60).reshape(3, 4, 5)
        dx = np.arange(60).reshape(3, 4, 5)
        check_not_ok((y, None, dx))

        with self.assertTypingError() as e:
            y = np.array(4)
            check_not_ok((y, None, 1.0))

        self.assertIn('y cannot be 0D', str(e.exception))

        for y in 5, False, np.nan:
            with self.assertTypingError() as e:
                cfunc(y, None, 1.0)

            self.assertIn('y cannot be a scalar', str(e.exception))

    @unittest.skipUnless(np_version >= (1, 10), "interp needs Numpy 1.10+")
    def test_interp_basic(self):
        pyfunc = interp
        cfunc = jit(nopython=True)(pyfunc)
        _check = partial(self._check_output, pyfunc, cfunc, abs_tol=1e-10)

        x = np.linspace(-5, 5, 25)
        xp = np.arange(-4, 8)
        fp = xp + 1.5
        _check(params={'x': x, 'xp': xp, 'fp': fp})
        self.rnd.shuffle(x)
        _check(params={'x': x, 'xp': xp, 'fp': fp})
        self.rnd.shuffle(fp)
        _check(params={'x': x, 'xp': xp, 'fp': fp})

        # alg changed in 1.16 and other things were found not-quite-right
        # in inf/nan handling, skip for now
        x[:5] = np.nan
        x[-5:] = np.inf
        self.rnd.shuffle(x)
        _check(params={'x': x, 'xp': xp, 'fp': fp})
        fp[:5] = np.nan
        fp[-5:] = -np.inf
        self.rnd.shuffle(fp)
        _check(params={'x': x, 'xp': xp, 'fp': fp})

        x = np.arange(-4, 8)
        xp = x + 1
        fp = x + 2
        _check(params={'x': x, 'xp': xp, 'fp': fp})

        x = (2.2, 3.3, -5.0)
        xp = (2, 3, 4)
        fp = (5, 6, 7)
        _check(params={'x': x, 'xp': xp, 'fp': fp})

        x = ((2.2, 3.3, -5.0), (1.2, 1.3, 4.0))
        xp = np.linspace(-4, 4, 10)
        fp = np.arange(-5, 5)
        _check(params={'x': x, 'xp': xp, 'fp': fp})

        x = np.array([1.4, np.nan, np.inf, -np.inf, 0.0, -9.1])
        x = x.reshape(3, 2, order='F')
        xp = np.linspace(-4, 4, 10)
        fp = np.arange(-5, 5)
        _check(params={'x': x, 'xp': xp, 'fp': fp})

        for x in range(-2, 4):
            xp = [0, 1, 2]
            fp = (3, 4, 5)
            _check(params={'x': x, 'xp': xp, 'fp': fp})

        x = np.array([])
        xp = [0, 1, 2]
        fp = (3, 4, 5)
        _check(params={'x': x, 'xp': xp, 'fp': fp})

        x = np.linspace(0, 25, 60).reshape(3, 4, 5)
        xp = np.arange(20)
        fp = xp - 10
        _check(params={'x': x, 'xp': xp, 'fp': fp})

        x = np.nan
        xp = np.arange(5)
        fp = np.full(5, np.nan)
        _check(params={'x': x, 'xp': xp, 'fp': fp})

        x = np.nan
        xp = [3]
        fp = [4]
        _check(params={'x': x, 'xp': xp, 'fp': fp})

        x = np.arange(-4, 8)
        xp = x
        fp = x
        _check(params={'x': x, 'xp': xp, 'fp': fp})

        x = [True, False]
        xp = np.arange(-4, 8)
        fp = xp
        _check(params={'x': x, 'xp': xp, 'fp': fp})

        x = [-np.inf, -1.0, 0.0, 1.0, np.inf]
        xp = np.arange(-4, 8)
        fp = xp * 2.2
        _check(params={'x': x, 'xp': xp, 'fp': fp})

        x = np.linspace(-10, 10, 10)
        xp = np.array([-np.inf, -1.0, 0.0, 1.0, np.inf])
        fp = xp * 2.2
        _check(params={'x': x, 'xp': xp, 'fp': fp})

        x = self.rnd.randn(100)
        xp = np.linspace(-3, 3, 100)
        fp = np.full(100, fill_value=3.142)
        _check(params={'x': x, 'xp': xp, 'fp': fp})

        for factor in 1, -1:
            x = np.array([5, 6, 7]) * factor
            xp = [1, 2]
            fp = [3, 4]
            _check(params={'x': x, 'xp': xp, 'fp': fp})

        x = 1
        xp = [1]
        fp = [True]
        _check(params={'x': x, 'xp': xp, 'fp': fp})

        x = np.linspace(0, 1, 5)
        y = np.linspace(0, 1, 5)
        x0 = np.linspace(0, 1, 50)
        out = cfunc(x0, x, y)
        np.testing.assert_almost_equal(out, x0)

        x = np.array([1, 2, 3, 4])
        xp = np.array([1, 2, 3, 4])
        fp = np.array([1, 2, 3.01, 4])
        _check(params={'x': x, 'xp': xp, 'fp': fp})

        xp = [1]
        fp = [np.inf]
        _check(params={'x': 1, 'xp': xp, 'fp': fp})

        # alg changed in 1.16 and other things were found not-quite-right
        # in inf/nan handling, skip for now
        x = np.array([1, 2, 2.5, 3, 4])
        xp = np.array([1, 2, 3, 4])
        fp = np.array([1, 2, np.nan, 4])
        _check({'x': x, 'xp': xp, 'fp': fp})

        x = np.array([1, 1.5, 2, 2.5, 3, 4, 4.5, 5, 5.5])
        xp = np.array([1, 2, 3, 4, 5])
        fp = np.array([np.nan, 2, np.nan, 4, np.nan])
        _check({'x': x, 'xp': xp, 'fp': fp})

        x = np.array([1, 2, 2.5, 3, 4])
        xp = np.array([1, 2, 3, 4])
        fp = np.array([1, 2, np.inf, 4])
        _check({'x': x, 'xp': xp, 'fp': fp})

        x = np.array([1, 1.5, np.nan, 2.5, -np.inf, 4, 4.5, 5, np.inf, 0, 7])
        xp = np.array([1, 2, 3, 4, 5, 6])
        fp = np.array([1, 2, np.nan, 4, 3, np.inf])
        _check({'x': x, 'xp': xp, 'fp': fp})

        x = np.array([3.10034867, 3.0999066, 3.10001529])
        xp = np.linspace(0, 10, 1 + 20000)
        fp = np.sin(xp / 2.0)
        _check({'x': x, 'xp': xp, 'fp': fp})

        x = self.rnd.uniform(0, 2 * np.pi, (100,))
        xp = np.linspace(0, 2 * np.pi, 1000)
        fp = np.cos(xp)
        exact = np.cos(x)
        got = cfunc(x, xp, fp)
        np.testing.assert_allclose(exact, got, atol=1e-5)

        # very dense calibration
        x = self.rnd.randn(10)
        xp = np.linspace(-10, 10, 1000)
        fp = np.ones_like(xp)
        _check({'x': x, 'xp': xp, 'fp': fp})

        # very sparse calibration
        x = self.rnd.randn(1000)
        xp = np.linspace(-10, 10, 10)
        fp = np.ones_like(xp)
        _check({'x': x, 'xp': xp, 'fp': fp})

    def _make_some_values_non_finite(self, a):
        p = a.size // 100
        np.put(a, self.rnd.choice(range(a.size), p, replace=False), np.nan)
        np.put(a, self.rnd.choice(range(a.size), p, replace=False), -np.inf)
        np.put(a, self.rnd.choice(range(a.size), p, replace=False), np.inf)

    def arrays(self, ndata):
        # much_finer_grid
        yield np.linspace(2.0, 7.0, 1 + ndata * 5)
        # finer_grid
        yield np.linspace(2.0, 7.0, 1 + ndata)
        # similar_grid
        yield np.linspace(2.1, 6.8, 1 + ndata // 2)
        # coarser_grid
        yield np.linspace(2.1, 7.5, 1 + ndata // 2)
        # much_coarser_grid
        yield np.linspace(1.1, 9.5, 1 + ndata // 5)
        # finer_stretched_grid
        yield np.linspace(3.1, 5.3, 1 + ndata) * 1.09
        # similar_stretched_grid
        yield np.linspace(3.1, 8.3, 1 + ndata // 2) * 1.09
        # finer_compressed_grid
        yield np.linspace(3.1, 5.3, 1 + ndata) * 0.91
        # similar_compressed_grid
        yield np.linspace(3.1, 8.3, 1 + ndata // 2) * 0.91
        # warped_grid
        yield np.linspace(3.1, 5.3, 1 + ndata // 2) + 0.3 * np.sin(
            np.arange(1 + ndata / 2) * np.pi / (1 + ndata / 2))
        # very_low_noise_grid
        yield np.linspace(3.1, 5.3, 1 + ndata) + self.rnd.normal(
            size=1 + ndata, scale=0.5 / ndata)
        # low_noise_grid
        yield np.linspace(3.1, 5.3, 1 + ndata) + self.rnd.normal(
            size=1 + ndata, scale=2.0 / ndata)
        # med_noise_grid
        yield np.linspace(3.1, 5.3, 1 + ndata) + self.rnd.normal(
            size=1 + ndata, scale=5.0 / ndata)
        # high_noise_grid
        yield np.linspace(3.1, 5.3, 1 + ndata) + self.rnd.normal(
            size=1 + ndata, scale=20.0 / ndata)
        # very_high_noise_grid
        yield np.linspace(3.1, 5.3, 1 + ndata) + self.rnd.normal(
            size=1 + ndata, scale=50.0 / ndata)
        # extreme_noise_grid
        yield np.linspace(3.1, 5.3, 1 + ndata) + self.rnd.normal(
            size=1 + ndata, scale=200.0 / ndata)
        # random_fine_grid
        yield self.rnd.rand(1 + ndata) * 9.0 + 0.6
        # random_grid
        yield self.rnd.rand(1 + ndata * 2) * 4.0 + 1.3

    @unittest.skipUnless(np_version >= (1, 10), "interp needs Numpy 1.10+")
    def test_interp_stress_tests(self):
        pyfunc = interp
        cfunc = jit(nopython=True)(pyfunc)

        ndata = 20000
        xp = np.linspace(0, 10, 1 + ndata)
        fp = np.sin(xp / 2.0)

        for x in self.arrays(ndata):
            atol = 1e-14  # using abs_tol as otherwise fails on 32bit builds

            expected = pyfunc(x, xp, fp)
            got = cfunc(x, xp, fp)
            self.assertPreciseEqual(expected, got, abs_tol=atol)

            # no longer require xp to be monotonically increasing
            # (in keeping with numpy) even if the output might not
            # be meaningful; shuffle all inputs
            self.rnd.shuffle(x)
            expected = pyfunc(x, xp, fp)
            got = cfunc(x, xp, fp)
            self.assertPreciseEqual(expected, got, abs_tol=atol)

            self.rnd.shuffle(xp)
            expected = pyfunc(x, xp, fp)
            got = cfunc(x, xp, fp)
            self.assertPreciseEqual(expected, got, abs_tol=atol)

            self.rnd.shuffle(fp)
            expected = pyfunc(x, xp, fp)
            got = cfunc(x, xp, fp)
            self.assertPreciseEqual(expected, got, abs_tol=atol)

            # add some values non finite
            self._make_some_values_non_finite(x)
            expected = pyfunc(x, xp, fp)
            got = cfunc(x, xp, fp)
            self.assertPreciseEqual(expected, got, abs_tol=atol)

            self._make_some_values_non_finite(xp)
            expected = pyfunc(x, xp, fp)
            got = cfunc(x, xp, fp)
            self.assertPreciseEqual(expected, got, abs_tol=atol)

            self._make_some_values_non_finite(fp)
            expected = pyfunc(x, xp, fp)
            got = cfunc(x, xp, fp)
            self.assertPreciseEqual(expected, got, abs_tol=atol)

    @unittest.skipUnless(np_version >= (1, 12), "complex interp: Numpy 1.12+")
    def test_interp_complex_stress_tests(self):
        pyfunc = interp
        cfunc = jit(nopython=True)(pyfunc)

        ndata = 2000
        xp = np.linspace(0, 10, 1 + ndata)

        real = np.sin(xp / 2.0)
        real[:200] = self.rnd.choice([np.inf, -np.inf, np.nan], 200)
        self.rnd.shuffle(real)

        imag = np.cos(xp / 2.0)
        imag[:200] = self.rnd.choice([np.inf, -np.inf, np.nan], 200)
        self.rnd.shuffle(imag)

        fp = real + 1j * imag

        for x in self.arrays(ndata):
            expected = pyfunc(x, xp, fp)
            got = cfunc(x, xp, fp)
            np.testing.assert_allclose(expected, got, equal_nan=True)

            self.rnd.shuffle(x)
            self.rnd.shuffle(xp)
            self.rnd.shuffle(fp)
            np.testing.assert_allclose(expected, got, equal_nan=True)

    @unittest.skipUnless(np_version >= (1, 10), "interp needs Numpy 1.10+")
    def test_interp_exceptions(self):
        pyfunc = interp
        cfunc = jit(nopython=True)(pyfunc)

        # Exceptions leak references
        self.disable_leak_check()

        x = np.array([1, 2, 3])
        xp = np.array([])
        fp = np.array([])

        with self.assertRaises(ValueError) as e:
            cfunc(x, xp, fp)

        msg = "array of sample points is empty"
        self.assertIn(msg, str(e.exception))

        x = 1
        xp = np.array([1, 2, 3])
        fp = np.array([1, 2])

        with self.assertRaises(ValueError) as e:
            cfunc(x, xp, fp)

        msg = "fp and xp are not of the same size."
        self.assertIn(msg, str(e.exception))

        x = 1
        xp = np.arange(6).reshape(3, 2)
        fp = np.arange(6)

        with self.assertTypingError() as e:
            cfunc(x, xp, fp)

        msg = "xp must be 1D"
        self.assertIn(msg, str(e.exception))

        x = 1
        xp = np.arange(6)
        fp = np.arange(6).reshape(3, 2)

        with self.assertTypingError() as e:
            cfunc(x, xp, fp)

        msg = "fp must be 1D"
        self.assertIn(msg, str(e.exception))

        x = 1 + 1j
        xp = np.arange(6)
        fp = np.arange(6)

        with self.assertTypingError() as e:
            cfunc(x, xp, fp)

        complex_dtype_msg = (
            "Cannot cast array data from complex dtype "
            "to float64 dtype"
        )
        self.assertIn(complex_dtype_msg, str(e.exception))

        x = 1
        xp = (np.arange(6) + 1j).astype(np.complex64)
        fp = np.arange(6)

        with self.assertTypingError() as e:
            cfunc(x, xp, fp)

        self.assertIn(complex_dtype_msg, str(e.exception))

    @unittest.skipUnless((1, 10) <= np_version < (1, 12), 'complex interp: Numpy 1.12+')
    def test_interp_pre_112_exceptions(self):
        pyfunc = interp
        cfunc = jit(nopython=True)(pyfunc)

        # Exceptions leak references
        self.disable_leak_check()

        x = np.arange(6)
        xp = np.arange(6)
        fp = np.arange(6) * 1j

        with self.assertTypingError() as e:
            cfunc(x, xp, fp)

        complex_dtype_msg = (
            "Cannot cast array data from complex dtype "
            "to float64 dtype"
        )
        self.assertIn(complex_dtype_msg, str(e.exception))

    @unittest.skipUnless(np_version >= (1, 10), "interp needs Numpy 1.10+")
    def test_interp_non_finite_calibration(self):
        # examples from
        # https://github.com/numpy/numpy/issues/12951
        pyfunc = interp
        cfunc = jit(nopython=True)(pyfunc)
        _check = partial(self._check_output, pyfunc, cfunc)

        xp = np.array([0, 1, 9, 10])
        fp = np.array([-np.inf, 0.1, 0.9, np.inf])
        x = np.array([0.2, 9.5])
        params = {'x': x, 'xp': xp, 'fp': fp}
        _check(params)

        xp = np.array([-np.inf, 1, 9, np.inf])
        fp = np.array([0, 0.1, 0.9, 1])
        x = np.array([0.2, 9.5])
        params = {'x': x, 'xp': xp, 'fp': fp}
        _check(params)

    @unittest.skipUnless(np_version >= (1, 10), "interp needs Numpy 1.10+")
    def test_interp_supplemental_tests(self):
        # inspired by class TestInterp
        # https://github.com/numpy/numpy/blob/f5b6850f231/numpy/lib/tests/test_function_base.py
        pyfunc = interp
        cfunc = jit(nopython=True)(pyfunc)

        for size in range(1, 10):
            xp = np.arange(size, dtype=np.double)
            yp = np.ones(size, dtype=np.double)
            incpts = np.array([-1, 0, size - 1, size], dtype=np.double)
            decpts = incpts[::-1]

            incres = cfunc(incpts, xp, yp)
            decres = cfunc(decpts, xp, yp)
            inctgt = np.array([1, 1, 1, 1], dtype=float)
            dectgt = inctgt[::-1]
            np.testing.assert_almost_equal(incres, inctgt)
            np.testing.assert_almost_equal(decres, dectgt)

        x = np.linspace(0, 1, 5)
        y = np.linspace(0, 1, 5)
        x0 = 0
        np.testing.assert_almost_equal(cfunc(x0, x, y), x0)
        x0 = 0.3
        np.testing.assert_almost_equal(cfunc(x0, x, y), x0)
        x0 = np.float32(0.3)
        np.testing.assert_almost_equal(cfunc(x0, x, y), x0)
        x0 = np.float64(0.3)
        np.testing.assert_almost_equal(cfunc(x0, x, y), x0)
        x0 = np.nan
        np.testing.assert_almost_equal(cfunc(x0, x, y), x0)

        x = np.linspace(0, 1, 5)
        y = np.linspace(0, 1, 5)
        x0 = np.array(0.3)
        np.testing.assert_almost_equal(cfunc(x0, x, y), x0)

        xp = np.arange(0, 10, 0.0001)
        fp = np.sin(xp)
        np.testing.assert_almost_equal(cfunc(np.pi, xp, fp), 0.0)

    @unittest.skipUnless(np_version >= (1, 12), "complex interp: Numpy 1.10+")
    def test_interp_supplemental_complex_tests(self):
        # inspired by class TestInterp
        # https://github.com/numpy/numpy/blob/f5b6850f231/numpy/lib/tests/test_function_base.py
        pyfunc = interp
        cfunc = jit(nopython=True)(pyfunc)

        x = np.linspace(0, 1, 5)
        y = np.linspace(0, 1, 5) + (1 + np.linspace(0, 1, 5)) * 1.0j
        x0 = 0.3
        y0 = x0 + (1 + x0) * 1.0j
        np.testing.assert_almost_equal(cfunc(x0, x, y), y0)

    def test_asarray(self):

        def input_variations():
            """
            To quote from: https://docs.scipy.org/doc/numpy/reference/generated/numpy.asarray.html
            Input data, in any form that can be converted to an array.
            This includes:
            * lists
            * lists of tuples
            * tuples
            * tuples of tuples
            * tuples of lists
            * ndarrays
            """
            yield 1j
            yield 1.2
            yield False
            yield 1
            yield [1, 2, 3]
            yield [(1, 2, 3), (1, 2, 3)]
            yield (1, 2, 3)
            yield ((1, 2, 3), (1, 2, 3))
            yield ([1, 2, 3], [1, 2, 3])
            yield np.array([])
            yield np.arange(4)
            yield np.arange(12).reshape(3, 4)
            yield np.arange(12).reshape(3, 4).T

        # used to check that if the input is already an array and the dtype is
        # the same as that of the input/omitted then the array itself is
        # returned.
        def check_pass_through(jitted, expect_same, params):
            returned = jitted(**params)
            if expect_same:
                self.assertTrue(returned is params['a'])
            else:
                self.assertTrue(returned is not params['a'])
                # should be numerically the same, just different dtype
                np.testing.assert_allclose(returned, params['a'])
                self.assertTrue(returned.dtype == params['dtype'])

        for pyfunc in [asarray, asarray_kws]:
            cfunc = jit(nopython=True)(pyfunc)
            _check = partial(self._check_output, pyfunc, cfunc)

            for x in input_variations():
                params = {'a': x}
                if 'kws' in pyfunc.__name__:
                    for dt in [None, np.complex128]:
                        params['dtype'] = dt
                        _check(params)
                else:
                    _check(params)

                # check the behaviour over a dtype change (or not!)
                x = np.arange(10, dtype=np.float32)
                params = {'a': x}
                if 'kws' in pyfunc.__name__:
                    params['dtype'] = None
                    check_pass_through(cfunc, True, params)
                    params['dtype'] = np.complex128
                    check_pass_through(cfunc, False, params)
                    params['dtype'] = np.float32
                    check_pass_through(cfunc, True, params)
                else:
                    check_pass_through(cfunc, True, params)

    def test_repeat(self):
        # np.repeat(a, repeats)
        np_pyfunc = np_repeat
        np_nbfunc = njit(np_pyfunc)

        # a.repeat(repeats)
        array_pyfunc = array_repeat
        array_nbfunc = njit(array_pyfunc)

        for pyfunc, nbfunc in ((np_pyfunc, np_nbfunc),
                               (array_pyfunc, array_nbfunc)):

            def check(a, repeats):
                self.assertPreciseEqual(pyfunc(a, repeats), nbfunc(a, repeats))

            # test array argumens
            target_numpy_values = [
                np.ones(1),
                np.arange(1000),
                np.array([[0, 1], [2, 3]]),
                np.array([]),
                np.array([[], []]),
            ]

            target_numpy_types = [
                np.uint32,
                np.int32,
                np.uint64,
                np.int64,
                np.float32,
                np.float64,
                np.complex64,
                np.complex128,
            ]

            target_numpy_inputs = (np.array(a,dtype=t) for a,t in
                                   itertools.product(target_numpy_values,
                                                     target_numpy_types))

            target_non_numpy_inputs = [
                1,
                1.0,
                True,
                1j,
                [0, 1, 2],
                (0, 1, 2),
            ]
            for i in itertools.chain(target_numpy_inputs, target_non_numpy_inputs):
                check(i, repeats=0)
                check(i, repeats=1)
                check(i, repeats=2)
                check(i, repeats=3)
                check(i, repeats=100)

            # check broadcasting when repeats is an array/list
            one = np.arange(1)
            for i in ([0], [1], [2]):
                check(one, repeats=i)
                check(one, repeats=np.array(i))

            two = np.arange(2)
            for i in ([0, 0], [0, 1], [1, 0], [0, 1], [1, 2], [2, 1], [2, 2]):
                check(two, repeats=i)
                check(two, repeats=np.array(i))

            check(two, repeats=np.array([2, 2], dtype=np.int32))
            check(np.arange(10), repeats=np.arange(10))

    def test_repeat_exception(self):
        # np.repeat(a, repeats)
        np_pyfunc = np_repeat
        np_nbfunc = njit(np_pyfunc)

        # a.repeat(repeats)
        array_pyfunc = array_repeat
        array_nbfunc = njit(array_pyfunc)

        self.disable_leak_check()

        for pyfunc, nbfunc in ((np_pyfunc, np_nbfunc),
                               (array_pyfunc, array_nbfunc)):

            # negative repeat argument
            with self.assertRaises(ValueError) as e:
                nbfunc(np.ones(1), -1)
            self.assertIn("negative dimensions are not allowed",
                          str(e.exception))

            # float repeat argument has custom error message
            with self.assertRaises(TypingError) as e:
                nbfunc(np.ones(1), 1.0)
            self.assertIn(
                "The repeats argument must be an integer "
                "or an array-like of integer dtype",
                str(e.exception))

            # negative repeat argument as array
            with self.assertRaises(ValueError) as e:
                nbfunc(np.ones(2), np.array([1, -1]))
            self.assertIn("negative dimensions are not allowed",
                          str(e.exception))

            # broadcasting error, repeats too large
            with self.assertRaises(ValueError) as e:
                nbfunc(np.ones(2), np.array([1, 1, 1]))
            self.assertIn("operands could not be broadcast together",
                          str(e.exception))

            # broadcasting error, repeats too small
            with self.assertRaises(ValueError) as e:
                nbfunc(np.ones(5), np.array([1, 1, 1, 1]))
            self.assertIn("operands could not be broadcast together",
                          str(e.exception))

            # float repeat argument has custom error message
            with self.assertRaises(TypingError) as e:
                nbfunc(np.ones(2), [1.0, 1.0])
            self.assertIn(
                "The repeats argument must be an integer "
                "or an array-like of integer dtype",
                str(e.exception))

            for rep in [True, "a", "1"]:
                with self.assertRaises(TypingError):
                    nbfunc(np.ones(1), rep)

<<<<<<< HEAD
    def test_select(self):
        x = np.arange(10)
        np_pyfunc = np_select
        np_nbfunc = njit(np_select)
        for condlist,  choicelist, default in [
            # Each test case below is one tuple.
            # Each tuple is separated by a blank line
            ([x < 3, x > 5], [x, x ** 2],0),

            ((x < 3, x > 5), (x, x ** 2), 0),

            ([np.array([False, False, False]),
              np.array([False, True, False]),
              np.array([False, False, True])],
             [np.array([1, 2, 3]),
              np.array([4, 5, 6]),
              np.array([7, 8, 9])],15),

            ([np.array([True]),
              np.array([False])], [np.array([1]), np.array([2])], 0),

            ([np.array([False])] * 100, [np.array([1])] * 100, 0)
        ]:
            self.assertPreciseEqual(np_pyfunc(condlist, choicelist, default),
                                    np_nbfunc(condlist, choicelist, default))

    def test_select_exception(self):
        np_nbfunc = njit(np_select)
        x = np.arange(10)
        for condlist, choicelist, default, expected_error, expected_text in [
            # Each test case below is one tuple.
            # Each tuple is separated by a blank line

            ([np.array(True), np.array([False, True, False])],
             [np.array(1), np.arange(12).reshape(4, 3)], 0,
             TypingError, "condlist and choicelist elements must be arrays "
                          "of at least dimension 1"),

            ([np.array(True), np.array(False)], [np.array([1]), np.array([2])],
             0, TypingError, "condlist and choicelist elements must have the "
                             "same number of dimensions"),

            ([np.array(True), np.array(False)], [np.array(1), np.array(2)], 0,
             TypingError, "condlist and choicelist elements must be arrays "
                          "of at least dimension 1"),

            (np.isnan(np.array([1, 2, 3, np.nan, 5, 7])),
             np.array([1, 2, 3, np.nan, 5, 7]), 0, TypingError,
             "Invalid use of Function"),

            ([True], [0], [0], TypingError,
             "Invalid use of Function"),

            ([(x < 3).astype(int), (x > 5).astype(int)], [x, x ** 2], 0,
             TypingError, "Invalid use of Function"),
        ]:
            with self.assertRaises(expected_error) as e:
                np_nbfunc(condlist, choicelist, default)
            self.assertIn(expected_text, str(e.exception))
=======
    def test_windowing(self):
        def check_window(func):
            np_pyfunc = func
            np_nbfunc = njit(func)

            for M in [0, 1, 5, 12]:
                expected = np_pyfunc(M)
                got = np_nbfunc(M)
                self.assertPreciseEqual(expected, got)

            for M in ['a', 1.1, 1j]:
                with self.assertRaises(TypingError) as raises:
                    np_nbfunc(1.1)
                self.assertIn("M must be an integer", str(raises.exception))

        check_window(np_bartlett)
        check_window(np_blackman)
        check_window(np_hamming)
        check_window(np_hanning)

        # Test np.kaiser separately
        np_pyfunc = np_kaiser
        np_nbfunc = njit(np_kaiser)

        for M in [0, 1, 5, 12]:
            for beta in [0.0, 5.0, 14.0]:
                expected = np_pyfunc(M, beta)
                got = np_nbfunc(M, beta)

                if IS_32BITS:
                    self.assertPreciseEqual(expected, got, prec='double', ulps=2)
                else:
                    self.assertPreciseEqual(expected, got, prec='exact')

        for M in ['a', 1.1, 1j]:
            with self.assertRaises(TypingError) as raises:
                np_nbfunc(M, 1.0)
            self.assertIn("M must be an integer", str(raises.exception))

        for beta in ['a', 1j]:
            with self.assertRaises(TypingError) as raises:
                np_nbfunc(5, beta)
            self.assertIn("beta must be an integer or float", str(raises.exception))
>>>>>>> bc8cb414


class TestNPMachineParameters(TestCase):
    # tests np.finfo, np.iinfo, np.MachAr

    template = '''
def foo():
    ty = np.%s
    return np.%s(ty)
'''

    bits = ('bits',) if np_version >= (1, 12) else ()

    def check(self, func, attrs, *args):
        pyfunc = func
        cfunc = jit(nopython=True)(pyfunc)

        expected = pyfunc(*args)
        got = cfunc(*args)

        # check result
        for attr in attrs:
            self.assertPreciseEqual(getattr(expected, attr),
                                    getattr(got, attr))

    def create_harcoded_variant(self, basefunc, ty):
        #create an instance of using the function with a hardcoded type
        #and eval it into existence, return the function for use
        tystr = ty.__name__
        basestr = basefunc.__name__
        funcstr = self.template % (tystr, basestr)
        eval(compile(funcstr, '<string>', 'exec'))
        return locals()['foo']

    def test_MachAr(self):
        attrs = ('ibeta', 'it', 'machep', 'eps', 'negep', 'epsneg', 'iexp',
                 'minexp', 'xmin', 'maxexp', 'xmax', 'irnd', 'ngrd',
                 'epsilon', 'tiny', 'huge', 'precision', 'resolution',)
        self.check(machar, attrs)

    def test_finfo(self):
        types = [np.float32, np.float64, np.complex64, np.complex128]
        attrs = self.bits + ('eps', 'epsneg', 'iexp', 'machep', 'max',
                             'maxexp', 'negep', 'nexp', 'nmant', 'precision',
                             'resolution', 'tiny',)
        for ty in types:
            self.check(finfo, attrs, ty(1))
            hc_func = self.create_harcoded_variant(np.finfo, ty)
            self.check(hc_func, attrs)

        # check unsupported attr raises
        with self.assertRaises(TypingError) as raises:
            cfunc = jit(nopython=True)(finfo_machar)
            cfunc(7.)
        msg = "Unknown attribute 'machar' of type finfo"
        self.assertIn(msg, str(raises.exception))

        # check invalid type raises
        with self.assertTypingError():
            cfunc = jit(nopython=True)(finfo)
            cfunc(np.int32(7))

    def test_iinfo(self):
        # check types and instances of types
        types = [np.int8, np.int16, np.int32, np.int64, np.uint8, np.uint16,
                 np.uint32, np.uint64]
        attrs = ('min', 'max') + self.bits
        for ty in types:
            self.check(iinfo, attrs, ty(1))
            hc_func = self.create_harcoded_variant(np.iinfo, ty)
            self.check(hc_func, attrs)

        # check invalid type raises
        with self.assertTypingError():
            cfunc = jit(nopython=True)(iinfo)
            cfunc(np.float64(7))<|MERGE_RESOLUTION|>--- conflicted
+++ resolved
@@ -192,11 +192,10 @@
 def array_repeat(a, repeats):
     return np.asarray(a).repeat(repeats)
 
-
-<<<<<<< HEAD
+  
 def np_select(condlist, choicelist, default=0):
     return np.select(condlist, choicelist, default=0)
-=======
+
 def np_bartlett(M):
     return np.bartlett(M)
 
@@ -215,7 +214,6 @@
 
 def np_kaiser(M, beta):
     return np.kaiser(M, beta)
->>>>>>> bc8cb414
 
 
 class TestNPFunctions(MemoryLeakMixin, TestCase):
@@ -2773,7 +2771,6 @@
                 with self.assertRaises(TypingError):
                     nbfunc(np.ones(1), rep)
 
-<<<<<<< HEAD
     def test_select(self):
         x = np.arange(10)
         np_pyfunc = np_select
@@ -2833,7 +2830,7 @@
             with self.assertRaises(expected_error) as e:
                 np_nbfunc(condlist, choicelist, default)
             self.assertIn(expected_text, str(e.exception))
-=======
+
     def test_windowing(self):
         def check_window(func):
             np_pyfunc = func
@@ -2877,7 +2874,6 @@
             with self.assertRaises(TypingError) as raises:
                 np_nbfunc(5, beta)
             self.assertIn("beta must be an integer or float", str(raises.exception))
->>>>>>> bc8cb414
 
 
 class TestNPMachineParameters(TestCase):
