import sys
<<<<<<< HEAD

=======
import numba
from numba import extension_types
>>>>>>> 727545af
from numba import *

def format_str(msg, *values):
    return msg % values

if numba.PY3:
    @jit
    class MyExtension(object):
        """
        >>> obj = MyExtension(10.0)
        >>> obj.value
        10.0
        >>> obj._numba_attrs.value
        10.0
        >>> obj.setvalue(20.0)
        >>> obj.getvalue()
        20.0
        >>> obj.value
        20.0
        >>> obj.getvalue.__name__
        'getvalue'
        >>> obj.getvalue.__doc__
        'Return value'
        >>> type(obj.getvalue.__func__)
        <class 'numba_function_or_method'>
        >>> obj._numba_attrs._fields_
        [('value', <class 'ctypes.c_double'>)]
        """

        @void(double)
        def __init__(self, myfloat):
            self.value = myfloat

        @double()
        def getvalue(self):
            "Return value"
            return self.value

        @void(double)
        def setvalue(self, value):
            "Set value"
            self.value = value

        @object_()
        def __repr__(self):
            return format_str('MyExtension%s', self.value)
else:
    @jit
    class MyExtension(object):
        """
        >>> obj = MyExtension(10.0)
        >>> obj.value
        10.0
        >>> obj._numba_attrs.value
        10.0
        >>> obj.setvalue(20.0)
        >>> obj.getvalue()
        20.0
        >>> obj.value
        20.0
        >>> obj.getvalue.__name__
        'getvalue'
        >>> obj.getvalue.__doc__
        'Return value'
        >>> type(obj.getvalue.__func__)
        <type 'numba_function_or_method'>
        >>> obj._numba_attrs._fields_
        [('value', <class 'ctypes.c_double'>)]
        """

        @void(double)
        def __init__(self, myfloat):
            self.value = myfloat

        @double()
        def getvalue(self):
            "Return value"
            return self.value

        @void(double)
        def setvalue(self, value):
            "Set value"
            self.value = value

        @object_()
        def __repr__(self):
            return format_str('MyExtension%s', self.value)


@jit
class ObjectAttrExtension(object):
    """
    >>> obj = ObjectAttrExtension(10.0, 'blah')
    Traceback (most recent call last):
        ...
    TypeError: a float is required
    >>> obj = ObjectAttrExtension(10.0, 3.5)
    >>> obj.value1
    10.0
    >>> obj = ObjectAttrExtension('hello', 9.3)
    >>> obj.value1
    'hello'
    >>> obj.setvalue(20.0)
    >>> obj.getvalue()
    20.0

    >>> obj.value1 = MyExtension(10.0)
    >>> obj.value1
    MyExtension10.0
    >>> obj.getvalue()
    MyExtension10.0
    >>> obj.method()
    MyExtension10.0

    >>> obj.method2(15.0)
    30.0

    # This leads to a segfault, why?
#    >>> obj._numba_attrs._fields_
#    [('value2', <class 'ctypes.c_double'>), ('value1', <class 'ctypes.py_object'>)]
    """

    def __init__(self, value1, value2):
        self.value1 = object_(value1)
        self.value2 = double(value2)

    @object_()
    def getvalue(self):
        "Return value"
        return self.value1

    @void(double)
    def setvalue(self, value):
        "Set value"
        self.value1 = value

    @object_()
    def method(self):
        return self.getvalue()

    @object_(int32)
    def method2(self, new_value):
        self.setvalue(new_value * 2)
        result = self.method()
        return result

exttype = ObjectAttrExtension.exttype

@jit
class ExtensionTypeAsAttribute(object):
    """
    >>> print(ExtensionTypeAsAttribute.exttype)
    <JitExtension ExtensionTypeAsAttribute({'attr': <JitExtension ObjectAttrExtension>})>
    """

    def __init__(self, attr):
        self.attr = exttype(attr)


if __name__ == '__main__':
<<<<<<< HEAD
=======
#    print ExtensionTypeAsAttribute.exttype
>>>>>>> 727545af
    import numba
    numba.testmod()<|MERGE_RESOLUTION|>--- conflicted
+++ resolved
@@ -1,10 +1,6 @@
 import sys
-<<<<<<< HEAD
 
-=======
 import numba
-from numba import extension_types
->>>>>>> 727545af
 from numba import *
 
 def format_str(msg, *values):
@@ -165,9 +161,4 @@
 
 
 if __name__ == '__main__':
-<<<<<<< HEAD
-=======
-#    print ExtensionTypeAsAttribute.exttype
->>>>>>> 727545af
-    import numba
     numba.testmod()