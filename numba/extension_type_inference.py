import types
import ctypes
import logging
import warnings
import inspect

import numba
from numba import pipeline, error, symtab
from numba import typesystem
from numba.minivect import minitypes
import extension_types

logger = logging.getLogger(__name__)

def validate_method(py_func, sig, is_static):
    assert isinstance(py_func, types.FunctionType)
    nargs = py_func.func_code.co_argcount - 1 + is_static
    if len(sig.args) != nargs:
        raise error.NumbaError(
            "Expected %d argument types in function "
            "%s (don't include 'self')" % (nargs, py_func.__name__))

def get_signature(ext_type, is_class, is_static, sig):
    """
    Create a signature given the user-specified signature. E.g.

        class Foo(object):
            @void()                 # becomes: void(ext_type(Foo))
            def method(self): ...
    """
    if is_static:
        leading_arg_types = ()
    elif is_class:
        leading_arg_types = (numba.object_,)
    else:
        leading_arg_types = (ext_type,)

    argtypes = leading_arg_types + sig.args
    restype = sig.return_type
    return minitypes.FunctionType(return_type=restype, args=argtypes)

def get_classmethod_func(func):
    """
    Get the Python function the classmethod or staticmethod is wrapping.

    In Python2.6 classmethod and staticmethod don't have the '__func__'
    attribute.
    """
    if isinstance(func, classmethod):
        return func.__get__(object()).im_func
    else:
        assert isinstance(func, staticmethod)
        return func.__get__(object())

def _process_signature(ext_type, method, default_signature,
                       is_static=False, is_class=False):
    """
    Verify a method signature.

    Returns a Method object and the resolved signature.
    """
    if isinstance(method, minitypes.Function):
        # @double(...)
        # def func(self, ...): ...
        return _process_signature(ext_type, method.py_func,
                                  method.signature, is_static, is_class)
    elif isinstance(method, types.FunctionType):
        if default_signature is None:
            # TODO: construct dependency graph, toposort, type infer
            # TODO: delayed types
            raise error.NumbaError(
                "Method '%s' does not have signature" % (method.__name__,))
        validate_method(method, default_signature or numba.object_(),
                        is_static)
        if default_signature is None:
            default_signature = minitypes.FunctionType(return_type=None,
                                                       args=[])
        sig = get_signature(ext_type, is_class, is_static, default_signature)
        return Method(method, is_class, is_static), sig.return_type, sig.args
    else:
        if isinstance(method, staticmethod):
            is_static = True
        elif isinstance(method, classmethod):
            is_class = True
        else:
            return None, None, None

        method, restype, argtypes = _process_signature(
                    ext_type, get_classmethod_func(method),
                    default_signature, is_static=is_static, is_class=is_class)

    return method, restype, argtypes

class Method(object):
    """
    py_func: the python 'def' function
    """

    def __init__(self, py_func, is_class, is_static):
        self.py_func = py_func
        py_func.live_objects = []
        self.is_class = is_class
        self.is_static = is_static
        self.name = py_func.__name__

    def result(self, py_func):
        if self.is_class:
            return classmethod(py_func)
        elif self.is_static:
            return staticmethod(py_func)
        else:
            return py_func

def _process_method_signatures(class_dict, ext_type):
    "Process all method signatures in order"
    for method_name, method in class_dict.iteritems():
        default_signature = None
        if (method_name == '__init__' and
                isinstance(method, types.FunctionType)):
<<<<<<< HEAD
            argtypes = [numba.object_] * (method.func_code.co_argcount - 1)
            default_signature = numba.void(*argtypes)
=======
            if inspect.getargspec(method).args:
                warnings.warn(
                    "Constructor for class '%s' has no signature, "
                    "assuming arguments have type 'object'" %
                                        ext_type.py_class.__name__)
            argtypes = [object_] * (method.func_code.co_argcount - 1)
            default_signature = void(*argtypes)
>>>>>>> 95c0914f

        method, restype, argtypes = _process_signature(ext_type, method,
                                                       default_signature)
        if method is None:
            continue

        signature = typesystem.ExtMethodType(
                    return_type=restype, args=argtypes, name=method.name,
                    is_class=method.is_class, is_static=method.is_static)
        ext_type.add_method(method_name, signature)
        class_dict[method_name] = method

def _type_infer_method(env, ext_type, method, method_name, class_dict,
                       llvm_module):
    if method_name not in ext_type.methoddict:
        return

    signature = ext_type.get_signature(method_name)
    restype, argtypes = signature.return_type, signature.args

    class_dict[method_name] = method
    func_signature, symtab, ast = pipeline.infer_types2(
                        env, method.py_func, restype, argtypes)
    ext_type.add_method(method_name, func_signature)

def _type_infer_init_method(env, class_dict, ext_type, llvm_module):
    initfunc = class_dict.get('__init__', None)
    if initfunc is None:
        return

    _type_infer_method(env, ext_type, initfunc, '__init__', class_dict,
                       llvm_module)

def _type_infer_methods(env, class_dict, ext_type, llvm_module):
    for method_name, method in class_dict.iteritems():
        if method_name in ('__new__', '__init__') or method is None:
            continue

        _type_infer_method(env, ext_type, method, method_name, class_dict,
                           llvm_module)

def _compile_methods(class_dict, env, ext_type, lmethods, method_pointers,
                     llvm_module):
    parent_method_pointers = getattr(
                    ext_type.py_class, '__numba_method_pointers', None)
    for i, (method_name, func_signature) in enumerate(ext_type.methods):
        if method_name not in class_dict:
            # Inherited method
            assert parent_method_pointers is not None
            name, p = parent_method_pointers[i]
            assert name == method_name
            method_pointers.append((method_name, p))
            continue

        method = class_dict[method_name]
        # Don't use compile_after_type_inference, re-infer, since we may
        # have inferred some return types
        # TODO: delayed types and circular calls/variable assignments
        logger.debug(method.py_func)
        sig, translator, wrapper = pipeline.compile2(
            env, method.py_func, func_signature.return_type,
            func_signature.args, name=method.py_func.__name__)
        lmethods.append(translator.lfunc)
        method_pointers.append((method_name, translator.lfunc_pointer))
        class_dict[method_name] = method.result(wrapper)

def _construct_native_attribute_struct(ext_type):
    attrs = dict((name, var.type) for name, var in ext_type.symtab.iteritems())
    if ext_type.attribute_struct is None:
        # No fields to inherit
        ext_type.attribute_struct = numba.struct(**attrs)
    else:
        # Inherit fields from parent
        fields = []
        for name, variable in ext_type.symtab.iteritems():
            if name not in ext_type.attribute_struct.fielddict:
                fields.append((name, variable.type))
                ext_type.attribute_struct.fielddict[name] = variable.type

        # Sort fields by rank
        fields = numba.struct(fields).fields
        ext_type.attribute_struct.fields.extend(fields)

def compile_extension_methods(env, py_class, ext_type, class_dict, llvm_module):
    """
    Compile extension methods:

        1) Process signatures such as @void(double)
        2) Infer native attributes through type inference on __init__
        3) Path the extension type with a native attributes struct
        4) Infer types for all other methods
        5) Update the ext_type with a vtab type
        6) Compile all methods
    """
    method_pointers = []
    lmethods = []

    class_dict['__numba_py_class'] = py_class

    _process_method_signatures(class_dict, ext_type)
    _type_infer_init_method(env, class_dict, ext_type, llvm_module)
    _construct_native_attribute_struct(ext_type)
    _type_infer_methods(env, class_dict, ext_type, llvm_module)

    # TODO: patch method call types

    # Set vtab type before compiling
    ext_type.vtab_type = numba.struct(
        [(field_name, field_type.pointer())
         for field_name, field_type in ext_type.methods])
    _compile_methods(class_dict, env, ext_type, lmethods, method_pointers,
                     llvm_module)
    return method_pointers, lmethods

def _create_descr(attr_name):
    def _get(self):
        return getattr(self._numba_attrs, attr_name)
    def _set(self, value):
        return setattr(self._numba_attrs, attr_name, value)
    return property(_get, _set)

def inject_descriptors(env, py_class, ext_type, class_dict):
    for attr_name, attr_type in ext_type.symtab.iteritems():
        descriptor = _create_descr(attr_name)
        class_dict[attr_name] = descriptor

def is_numba_class(cls):
    return hasattr(cls, '__numba_struct_type')

def verify_base_class_compatibility(cls, struct_type, vtab_type):
    bases = [cls]
    for base in cls.__bases__:
        if is_numba_class(base):
            attr_prefix = base.__numba_struct_type.is_prefix(struct_type)
            method_prefix = base.__numba_vtab_type.is_prefix(vtab_type)
            if not attr_prefix or not method_prefix:
                raise error.NumbaError(
                            "Multiple incompatible base classes found: "
                            "%s and %s" % (base, bases[-1]))

            bases.append(base)

def inherit_attributes(ext_type, class_dict):
    "Inherit attributes and methods from superclasses"
    cls = ext_type.py_class
    if not is_numba_class(cls):
        # superclass is not a numba class
        return

    struct_type = cls.__numba_struct_type
    vtab_type = cls.__numba_vtab_type
    verify_base_class_compatibility(cls, struct_type, vtab_type)

    # Inherit attributes
    ext_type.attribute_struct = numba.struct(struct_type.fields)
    for field_name, field_type in ext_type.attribute_struct.fields:
        ext_type.symtab[field_name] = symtab.Variable(field_type,
                                                      promotable_type=False)

    # Inherit methods
    for method_name, method_type in vtab_type.fields:
        func_signature = method_type.base_type
        args = list(func_signature.args)
        if not (func_signature.is_class or func_signature.is_static):
            args[0] = ext_type
        func_signature = func_signature.return_type(*args)
        ext_type.add_method(method_name, func_signature)

    ext_type.parent_attr_struct = struct_type
    ext_type.parent_vtab_type = vtab_type

def vtab_name(field_name):
    if field_name.startswith("__") and field_name.endswith("__"):
        field_name = '__numba_' + field_name.strip("_")
    return field_name

def build_vtab(vtab_type, method_pointers):
    assert len(method_pointers) == len(vtab_type.fields)

    vtab_ctype = numba.struct(
        [(vtab_name(field_name), field_type)
            for field_name, field_type in vtab_type.fields]).to_ctypes()

    methods = []
    for (method_name, method_pointer), (field_name, field_type) in zip(
                                        method_pointers, vtab_type.fields):
        assert method_name == field_name
        method_type_p = field_type.to_ctypes()
        cmethod = ctypes.cast(ctypes.c_void_p(method_pointer), method_type_p)
        methods.append(cmethod)

    vtab = vtab_ctype(*methods)
    return vtab, vtab_type

def create_extension(env, py_class, translator_kwargs):
    """
    Compile an extension class

        1) Create an extension Numba/minivect type holding a symtab
        2) Capture native extension attributes from __init__ in the symtab
        3) Type infer all methods
        4) Compile all methods
        5) Create descriptors that wrap the native attributes
        6) Create an extension type:

          {
            PyObject_HEAD
            ...
            virtual function table (func **)
            native attributes
          }

        The virtual function table (vtab) is a ctypes structure set as
        attribute of the extension types. Objects have a direct pointer
        for efficiency.
    """
    
    llvm_module = translator_kwargs.pop('llvm_module')
    assert llvm_module is not None
    ext_type = typesystem.ExtensionType(py_class)
    class_dict = dict(vars(py_class))
    inherit_attributes(ext_type, class_dict)

    method_pointers, lmethods = compile_extension_methods(
                                        env, py_class, ext_type, class_dict,
                                        llvm_module)
    inject_descriptors(env, py_class, ext_type, class_dict)

    vtab, vtab_type = build_vtab(ext_type.vtab_type, method_pointers)

    logger.debug("struct: %s" % ext_type.attribute_struct)
    logger.debug("ctypes struct: %s" % ext_type.attribute_struct.to_ctypes())
    extension_type = extension_types.create_new_extension_type(
            py_class.__name__, py_class.__bases__, class_dict,
            ext_type, vtab, vtab_type,
            lmethods, method_pointers)
    return extension_type<|MERGE_RESOLUTION|>--- conflicted
+++ resolved
@@ -117,18 +117,13 @@
         default_signature = None
         if (method_name == '__init__' and
                 isinstance(method, types.FunctionType)):
-<<<<<<< HEAD
-            argtypes = [numba.object_] * (method.func_code.co_argcount - 1)
-            default_signature = numba.void(*argtypes)
-=======
             if inspect.getargspec(method).args:
                 warnings.warn(
                     "Constructor for class '%s' has no signature, "
                     "assuming arguments have type 'object'" %
                                         ext_type.py_class.__name__)
-            argtypes = [object_] * (method.func_code.co_argcount - 1)
-            default_signature = void(*argtypes)
->>>>>>> 95c0914f
+            argtypes = [numba.object_] * (method.func_code.co_argcount - 1)
+            default_signature = numba.void(*argtypes)
 
         method, restype, argtypes = _process_signature(ext_type, method,
                                                        default_signature)
