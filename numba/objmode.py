--- conflicted
+++ resolved
@@ -8,14 +8,9 @@
 import llvmlite.llvmpy.core as lc
 
 from . import cgutils, generators, ir, types, utils
-<<<<<<< HEAD
 from .errors import ForbiddenConstruct
 from .lowering import BaseLower
-from .utils import builtins
-=======
-from .lowering import BaseLower, ForbiddenConstruct
 from .utils import builtins, intern
->>>>>>> c9448100
 
 
 # Issue #475: locals() is unsupported as calling it naively would give
