"""
This file implements the code-generator for parallel-vectorize.

ParallelUFunc is the platform independent base class for generating
the thread dispatcher.  This thread dispatcher launches threads
that execute the generated function of UFuncCore.
UFuncCore is subclassed to specialize for the input/output types.
The actual workload is invoked inside the function generated by UFuncCore.
UFuncCore also defines a work-stealing mechanism that allows idle threads
to steal works from other threads.
"""
from __future__ import print_function, absolute_import

import sys
import os
import multiprocessing

import numpy as np

import llvmlite.llvmpy.core as lc
import llvmlite.binding as ll

from numba.npyufunc import ufuncbuilder
from numba.numpy_support import as_dtype
from numba import types, utils, cgutils


NUM_CPU = max(1, multiprocessing.cpu_count())


class ParallelUFuncBuilder(ufuncbuilder.UFuncBuilder):
    def build(self, cres, sig):
        _launch_threads()
        _init()

        # Buider wrapper for ufunc entry point
        ctx = cres.target_context
        signature = cres.signature
        library = cres.library
        llvm_func = library.get_function(cres.fndesc.llvm_func_name)
        wrapper = build_ufunc_wrapper(library, ctx, llvm_func, signature)
        ptr = library.get_pointer_to_function(wrapper.name)
        # Get dtypes
        dtypenums = [np.dtype(a.name).num for a in signature.args]
        dtypenums.append(np.dtype(signature.return_type.name).num)
        keepalive = ()
        return dtypenums, ptr, keepalive


def build_ufunc_wrapper(library, ctx, lfunc, signature):
    innerfunc = ufuncbuilder.build_ufunc_wrapper(library, ctx, lfunc, signature,
                                                 objmode=False, env=None,
                                                 envptr=None)
    lfunc = build_ufunc_kernel(library, ctx, innerfunc, signature)
    library.add_ir_module(lfunc.module)
    return lfunc


def build_ufunc_kernel(library, ctx, innerfunc, sig):
    """Wrap the original CPU ufunc with a parallel dispatcher.

    Args
    ----
    ctx
        numba's codegen context

    innerfunc
        llvm function of the original CPU ufunc

    sig
        type signature of the ufunc

    Details
    -------

    Generate a function of the following signature:

    void ufunc_kernel(char **args, npy_intp *dimensions, npy_intp* steps,
                      void* data)

    Divide the work equally across all threads and let the last thread take all
    the left over.


    """
    # Declare types and function
    byte_t = lc.Type.int(8)
    byte_ptr_t = lc.Type.pointer(byte_t)

    intp_t = ctx.get_value_type(types.intp)

    fnty = lc.Type.function(lc.Type.void(), [lc.Type.pointer(byte_ptr_t),
                                             lc.Type.pointer(intp_t),
                                             lc.Type.pointer(intp_t),
                                             byte_ptr_t])

    mod = library.create_ir_module('parallel.ufunc.wrapper')
    lfunc = mod.add_function(fnty, name=".kernel")
    innerfunc = mod.add_function(fnty, name=innerfunc.name)

    bb_entry = lfunc.append_basic_block('')

    # Function body starts
    builder = lc.Builder(bb_entry)

    args, dimensions, steps, data = lfunc.args

    # Distribute work
    total = builder.load(dimensions)
    ncpu = lc.Constant.int(total.type, NUM_CPU)

    count = builder.udiv(total, ncpu)

    count_list = []
    remain = total

    for i in range(NUM_CPU):
        space = builder.alloca(intp_t)
        count_list.append(space)

        if i == NUM_CPU - 1:
            # Last thread takes all leftover
            builder.store(remain, space)
        else:
            builder.store(count, space)
            remain = builder.sub(remain, count)

    # Array count is input signature plus 1 (due to output array)
    array_count = len(sig.args) + 1

    # Get the increment step for each array
    steps_list = []
    for i in range(array_count):
        ptr = builder.gep(steps, [lc.Constant.int(lc.Type.int(), i)])
        step = builder.load(ptr)
        steps_list.append(step)

    # Get the array argument set for each thread
    args_list = []
    for i in range(NUM_CPU):
        space = builder.alloca(byte_ptr_t,
                               size=lc.Constant.int(lc.Type.int(), array_count))
        args_list.append(space)

        for j in range(array_count):
            # For each array, compute subarray pointer
            dst = builder.gep(space, [lc.Constant.int(lc.Type.int(), j)])
            src = builder.gep(args, [lc.Constant.int(lc.Type.int(), j)])

            baseptr = builder.load(src)
            base = builder.ptrtoint(baseptr, intp_t)
            multiplier = lc.Constant.int(count.type, i)
            offset = builder.mul(steps_list[j], builder.mul(count, multiplier))
            addr = builder.inttoptr(builder.add(base, offset), baseptr.type)

            builder.store(addr, dst)

    # Declare external functions
    add_task_ty = lc.Type.function(lc.Type.void(), [byte_ptr_t] * 5)
    empty_fnty = lc.Type.function(lc.Type.void(), ())
    add_task = mod.get_or_insert_function(add_task_ty, name='numba_add_task')
    synchronize = mod.get_or_insert_function(empty_fnty,
                                             name='numba_synchronize')
    ready = mod.get_or_insert_function(empty_fnty, name='numba_ready')

    # Add tasks for queue; one per thread
    as_void_ptr = lambda arg: builder.bitcast(arg, byte_ptr_t)

    for each_args, each_dims in zip(args_list, count_list):
        innerargs = [as_void_ptr(x) for x
                     in [innerfunc, each_args, each_dims, steps, data]]

        builder.call(add_task, innerargs)

    # Signal worker that we are ready
    builder.call(ready, ())
    # Wait for workers
    builder.call(synchronize, ())
    builder.ret_void()

    return lfunc


# ---------------------------------------------------------------------------

class ParallelGUFuncBuilder(ufuncbuilder.GUFuncBuilder):
    def __init__(self, py_func, signature, identity=None, targetoptions={}):
        # Force nopython mode
        targetoptions.update(dict(nopython=True))
        super(ParallelGUFuncBuilder, self).__init__(py_func=py_func,
                                                    signature=signature,
                                                    identity=identity,
                                                    targetoptions=targetoptions)

    def build(self, cres):
        """
        Returns (dtype numbers, function ptr, EnvironmentObject)
        """
        _launch_threads()
        _init()

        # Build wrapper for ufunc entry point
        ctx = cres.target_context
        library = cres.library
        signature = cres.signature
        llvm_func = library.get_function(cres.fndesc.llvm_func_name)
        wrapper, env = build_gufunc_wrapper(library, ctx, llvm_func,
                                            signature, self.sin, self.sout,
                                            fndesc=cres.fndesc,
                                            env=cres.environment)

        ptr = library.get_pointer_to_function(wrapper.name)

        # Get dtypes
        dtypenums = []
        for a in signature.args:
            if isinstance(a, types.Array):
                ty = a.dtype
            else:
                ty = a
            dtypenums.append(as_dtype(ty).num)

        return dtypenums, ptr, env


def build_gufunc_wrapper(library, ctx, llvm_func, signature, sin, sout, fndesc,
                         env):
    innerfunc, env = ufuncbuilder.build_gufunc_wrapper(library, ctx, llvm_func,
                                                       signature, sin, sout,
                                                       fndesc=fndesc, env=env)
    sym_in = set(sym for term in sin for sym in term)
    sym_out = set(sym for term in sout for sym in term)
    inner_ndim = len(sym_in | sym_out)

    lfunc = build_gufunc_kernel(library, ctx, innerfunc, signature, inner_ndim)
    library.add_ir_module(lfunc.module)
    return lfunc, env


def build_gufunc_kernel(library, ctx, innerfunc, sig, inner_ndim):
    """Wrap the original CPU gufunc with a parallel dispatcher.

    Args
    ----
    ctx
        numba's codegen context

    innerfunc
        llvm function of the original CPU gufunc

    sig
        type signature of the gufunc

    inner_ndim
        inner dimension of the gufunc

    Details
    -------

    Generate a function of the following signature:

    void ufunc_kernel(char **args, npy_intp *dimensions, npy_intp* steps,
                      void* data)

    Divide the work equally across all threads and let the last thread take all
    the left over.


    """
    # Declare types and function
    byte_t = lc.Type.int(8)
    byte_ptr_t = lc.Type.pointer(byte_t)

    intp_t = ctx.get_value_type(types.intp)

    fnty = lc.Type.function(lc.Type.void(), [lc.Type.pointer(byte_ptr_t),
                                             lc.Type.pointer(intp_t),
                                             lc.Type.pointer(intp_t),
                                             byte_ptr_t])

    mod = library.create_ir_module('parallel.gufunc.wrapper')
    lfunc = mod.add_function(fnty, name=".kernel")
    innerfunc = mod.add_function(fnty, name=innerfunc.name)

    bb_entry = lfunc.append_basic_block('')

    # Function body starts
    builder = lc.Builder(bb_entry)

    args, dimensions, steps, data = lfunc.args

    # Distribute work
    total = builder.load(dimensions)
    ncpu = lc.Constant.int(total.type, NUM_CPU)

    count = builder.udiv(total, ncpu)

    count_list = []
    remain = total

    for i in range(NUM_CPU):
        space = cgutils.alloca_once(builder, intp_t, size=inner_ndim + 1)
        cgutils.memcpy(builder, space, dimensions,
                       count=lc.Constant.int(intp_t, inner_ndim + 1))
        count_list.append(space)

        if i == NUM_CPU - 1:
            # Last thread takes all leftover
            builder.store(remain, space)
        else:
            builder.store(count, space)
            remain = builder.sub(remain, count)

    # Array count is input signature plus 1 (due to output array)
    array_count = len(sig.args) + 1

    # Get the increment step for each array
    steps_list = []
    for i in range(array_count):
        ptr = builder.gep(steps, [lc.Constant.int(lc.Type.int(), i)])
        step = builder.load(ptr)
        steps_list.append(step)

    # Get the array argument set for each thread
    args_list = []
    for i in range(NUM_CPU):
        space = builder.alloca(byte_ptr_t,
                               size=lc.Constant.int(lc.Type.int(), array_count))
        args_list.append(space)

        for j in range(array_count):
            # For each array, compute subarray pointer
            dst = builder.gep(space, [lc.Constant.int(lc.Type.int(), j)])
            src = builder.gep(args, [lc.Constant.int(lc.Type.int(), j)])

            baseptr = builder.load(src)
            base = builder.ptrtoint(baseptr, intp_t)
            multiplier = lc.Constant.int(count.type, i)
            offset = builder.mul(steps_list[j], builder.mul(count, multiplier))
            addr = builder.inttoptr(builder.add(base, offset), baseptr.type)

            builder.store(addr, dst)

    # Declare external functions
    add_task_ty = lc.Type.function(lc.Type.void(), [byte_ptr_t] * 5)
    empty_fnty = lc.Type.function(lc.Type.void(), ())
    add_task = mod.get_or_insert_function(add_task_ty, name='numba_add_task')
    synchronize = mod.get_or_insert_function(empty_fnty,
                                             name='numba_synchronize')
    ready = mod.get_or_insert_function(empty_fnty, name='numba_ready')

    # Add tasks for queue; one per thread
    as_void_ptr = lambda arg: builder.bitcast(arg, byte_ptr_t)

    for each_args, each_dims in zip(args_list, count_list):
        innerargs = [as_void_ptr(x) for x
                     in [innerfunc, each_args, each_dims, steps, data]]
        builder.call(add_task, innerargs)

    # Signal worker that we are ready
    builder.call(ready, ())
    # Wait for workers
    builder.call(synchronize, ())

    builder.ret_void()

    return lfunc


# ---------------------------------------------------------------------------


class _ProtectEngineDestroy(object):
    def __init__(self, set_cas, engine):
        self.set_cas = set_cas
        self.engine = engine

    def __del__(self):
        """
        We need to set the CAS function to NULL to prevent the worker threads to
        execute this function as LLVM is releasing the memory of the function.
        """
        self.set_cas(0)


_keepalive = []


def _make_cas_function():
    """
    Generate a compare-and-swap function for portability sake.
    """
    from numba.targets.registry import cpu_target

    codegen = cpu_target.target_context.codegen()

    # Generate IR
<<<<<<< HEAD
    library = codegen.create_library('cas_for_parallel_ufunc')
    mod = library.create_ir_module('cas_module')
=======
    mod = lc.Module('generate-cas')
>>>>>>> f393483c
    llint = lc.Type.int()
    llintp = lc.Type.pointer(llint)
    fnty = lc.Type.function(llint, [llintp, llint, llint])
    fn = mod.add_function(fnty, name='.numba.parallel.ufunc.cas')
    ptr, old, repl = fn.args
    bb = fn.append_basic_block('')
    builder = lc.Builder(bb)
    outpack = builder.cmpxchg(ptr, old, repl, ordering='monotonic')
    out = builder.extract_value(outpack, 0)
    failed = builder.extract_value(outpack, 1)
    builder.ret(builder.select(failed, old, out))

    # Build & Link
    library.add_ir_module(mod)
    library.finalize()

    ptr = library.get_pointer_to_function(fn.name)

    return library, ptr


def _launch_threads():
    """
    Initialize work queues and workers
    """
    from . import workqueue as lib
    from ctypes import CFUNCTYPE, c_int

    launch_threads = CFUNCTYPE(None, c_int)(lib.launch_threads)
    launch_threads(NUM_CPU)


_is_initialized = False

def _init():
    from . import workqueue as lib
    from ctypes import CFUNCTYPE, c_void_p

    global _is_initialized
    if _is_initialized:
        return

    ll.add_symbol('numba_add_task', lib.add_task)
    ll.add_symbol('numba_synchronize', lib.synchronize)
    ll.add_symbol('numba_ready', lib.ready)

    set_cas = CFUNCTYPE(None, c_void_p)(lib.set_cas)

    library, cas_ptr = _make_cas_function()
    set_cas(c_void_p(cas_ptr))
<<<<<<< HEAD

    _keepalive.append(_ProtectEngineDestroy(set_cas, library))
=======
    _keepalive.append(_ProtectEngineDestroy(set_cas, engine))
>>>>>>> f393483c

    _is_initialized = True


_DYLD_WORKAROUND_SET = 'NUMBA_DYLD_WORKAROUND' in os.environ
_DYLD_WORKAROUND_VAL = int(os.environ.get('NUMBA_DYLD_WORKAROUND', 0))

if _DYLD_WORKAROUND_SET and _DYLD_WORKAROUND_VAL:
    _launch_threads()<|MERGE_RESOLUTION|>--- conflicted
+++ resolved
@@ -395,12 +395,9 @@
     codegen = cpu_target.target_context.codegen()
 
     # Generate IR
-<<<<<<< HEAD
     library = codegen.create_library('cas_for_parallel_ufunc')
     mod = library.create_ir_module('cas_module')
-=======
-    mod = lc.Module('generate-cas')
->>>>>>> f393483c
+
     llint = lc.Type.int()
     llintp = lc.Type.pointer(llint)
     fnty = lc.Type.function(llint, [llintp, llint, llint])
@@ -451,12 +448,8 @@
 
     library, cas_ptr = _make_cas_function()
     set_cas(c_void_p(cas_ptr))
-<<<<<<< HEAD
 
     _keepalive.append(_ProtectEngineDestroy(set_cas, library))
-=======
-    _keepalive.append(_ProtectEngineDestroy(set_cas, engine))
->>>>>>> f393483c
 
     _is_initialized = True
 
