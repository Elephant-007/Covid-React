from __future__ import print_function, division, absolute_import
<<<<<<< HEAD
import numpy as np
=======

>>>>>>> a05ceaf7
from llvm.core import (Type, Builder, inline_function, LINKAGE_INTERNAL,
                       ICMP_EQ, Constant)

from numba import types, cgutils, config


def _build_ufunc_loop_body(load, store, context, func, builder, arrays, out,
                           offsets, store_offset, signature):
    elems = load()

    # Compute
    status, retval = context.call_function(builder, func,
                                           signature.return_type,
                                           signature.args, elems)

    # Ignoring error status and store result
    # Store
    if out.byref:
        retval = builder.load(retval)

    store(retval)

    # increment indices
    for off, ary in zip(offsets, arrays):
        builder.store(builder.add(builder.load(off), ary.step), off)

    builder.store(builder.add(builder.load(store_offset), out.step),
                  store_offset)

    return status.code


def build_slow_loop_body(context, func, builder, arrays, out, offsets,
                         store_offset, signature):
    def load():
        elems = [ary.load_direct(builder.load(off))
                 for off, ary in zip(offsets, arrays)]
        return elems

    def store(retval):
        out.store_direct(retval, builder.load(store_offset))

    return _build_ufunc_loop_body(load, store, context, func, builder, arrays,
                                  out, offsets, store_offset, signature)


def build_fast_loop_body(context, func, builder, arrays, out, offsets,
                         store_offset, signature, ind):
    def load():
        elems = [ary.load_aligned(ind)
                 for ary in arrays]
        return elems

    def store(retval):
        out.store_aligned(retval, ind)

    return _build_ufunc_loop_body(load, store, context, func, builder, arrays,
                                  out, offsets, store_offset, signature)


def build_ufunc_wrapper(context, func, signature):
    """
    Wrap the scalar function with a loop that iterates over the arguments
    """
    module = func.module

    byte_t = Type.int(8)
    byte_ptr_t = Type.pointer(byte_t)
    byte_ptr_ptr_t = Type.pointer(byte_ptr_t)
    intp_t = context.get_value_type(types.intp)
    intp_ptr_t = Type.pointer(intp_t)

    fnty = Type.function(Type.void(), [byte_ptr_ptr_t, intp_ptr_t,
                                       intp_ptr_t, byte_ptr_t])

    wrapper = module.add_function(fnty, "__ufunc__." + func.name)
    arg_args, arg_dims, arg_steps, arg_data = wrapper.args
    arg_args.name = "args"
    arg_dims.name = "dims"
    arg_steps.name = "steps"
    arg_data.name = "data"

    builder = Builder.new(wrapper.append_basic_block("entry"))

    loopcount = builder.load(arg_dims, name="loopcount")

    actual_args = context.get_arguments(func)

    # Prepare inputs
    arrays = []
    for i, typ in enumerate(signature.args):
        arrays.append(UArrayArg(context, builder, arg_args, arg_steps, i,
                                context.get_argument_type(typ)))

    # Prepare output
    valty = context.get_data_type(signature.return_type)
    out = UArrayArg(context, builder, arg_args, arg_steps, len(actual_args), valty)

    # Setup indices
    offsets = []
    zero = context.get_constant(types.intp, 0)
    for _ in arrays:
        p = cgutils.alloca_once(builder, intp_t)
        offsets.append(p)
        builder.store(zero, p)

    store_offset = cgutils.alloca_once(builder, intp_t)
    builder.store(zero, store_offset)

    unit_strided = cgutils.true_bit
    for ary in arrays:
        unit_strided = builder.and_(unit_strided, ary.is_unit_strided)

    with cgutils.ifelse(builder, unit_strided) as (is_unit_strided,
                                                   is_strided):

        with is_unit_strided:
            with cgutils.for_range(builder, loopcount, intp=intp_t) as ind:
                fastloop = build_fast_loop_body(context, func, builder,
                                                arrays, out, offsets,
                                                store_offset, signature, ind)
            builder.ret_void()

        with is_strided:
            # General loop
            with cgutils.for_range(builder, loopcount, intp=intp_t):
                slowloop = build_slow_loop_body(context, func, builder,
                                                arrays, out, offsets,
                                                store_offset, signature)

            builder.ret_void()

    builder.ret_void()
    del builder

    # Set core function to internal so that it is not generated
    func.linkage = LINKAGE_INTERNAL
    # Force inline of code function
    inline_function(slowloop)
    inline_function(fastloop)
    # Run optimizer
    context.optimize(module)

    if config.DUMP_OPTIMIZED:
        print(module)

    return wrapper


class UArrayArg(object):
    def __init__(self, context, builder, args, steps, i, argtype):
        # Get data
        p = builder.gep(args, [context.get_constant(types.intp, i)])
        if cgutils.is_struct_ptr(argtype):
            self.byref = True
            self.data = builder.bitcast(builder.load(p), argtype)
        else:
            self.byref = False
            self.data = builder.bitcast(builder.load(p), Type.pointer(argtype))
            # Get step
        p = builder.gep(steps, [context.get_constant(types.intp, i)])
        abisize = context.get_constant(types.intp,
                                       context.get_abi_sizeof(argtype))
        self.step = builder.load(p)
        self.is_unit_strided = builder.icmp(ICMP_EQ, abisize, self.step)
        self.builder = builder

    def load(self, ind):
        offset = self.builder.mul(self.step, ind)
        return self.load_direct(offset)

    def load_direct(self, offset):
        ptr = cgutils.pointer_add(self.builder, self.data, offset)
        if self.byref:
            return ptr
        else:
            return self.builder.load(ptr)

    def load_aligned(self, ind):
        ptr = self.builder.gep(self.data, [ind])
        return self.builder.load(ptr)

    def store(self, value, ind):
        offset = self.builder.mul(self.step, ind)
        self.store_direct(value, offset)

    def store_direct(self, value, offset):
        ptr = cgutils.pointer_add(self.builder, self.data, offset)
        assert ptr.type.pointee == value.type
        self.builder.store(value, ptr)

    def store_aligned(self, value, ind):
        ptr = self.builder.gep(self.data, [ind])
        self.builder.store(value, ptr)


def build_gufunc_wrapper(context, func, signature, sin, sout):
    module = func.module

    byte_t = Type.int(8)
    byte_ptr_t = Type.pointer(byte_t)
    byte_ptr_ptr_t = Type.pointer(byte_ptr_t)
    intp_t = context.get_value_type(types.intp)
    intp_ptr_t = Type.pointer(intp_t)

    fnty = Type.function(Type.void(), [byte_ptr_ptr_t, intp_ptr_t,
                                       intp_ptr_t, byte_ptr_t])

    wrapper = module.add_function(fnty, "__gufunc__." + func.name)
    arg_args, arg_dims, arg_steps, arg_data = wrapper.args
    arg_args.name = "args"
    arg_dims.name = "dims"
    arg_steps.name = "steps"
    arg_data.name = "data"

    builder = Builder.new(wrapper.append_basic_block("entry"))
    loopcount = builder.load(arg_dims, name="loopcount")

    # Unpack shapes
    unique_syms = set()
    for grp in (sin, sout):
        for syms in grp:
            unique_syms |= set(syms)

    sym_map = {}
    for grp in (sin, sout):
        for syms in sin:
            for s in syms:
                if s not in sym_map:
                    sym_map[s] = len(sym_map)

    sym_dim = {}
    for s, i in sym_map.items():
        sym_dim[s] = builder.load(builder.gep(arg_dims,
                                              [context.get_constant(types.intp,
                                                                    i + 1)]))

    # Prepare inputs
    arrays = []
    step_offset = len(sin) + len(sout)
    for i, (typ, sym) in enumerate(zip(signature.args, sin + sout)):
        ary = GUArrayArg(context, builder, arg_args, arg_dims, arg_steps, i,
                         step_offset, typ, sym, sym_dim)
        if not ary.as_scalar:
            step_offset += ary.ndim
        arrays.append(ary)

    bbreturn = cgutils.get_function(builder).append_basic_block('.return')
    # Loop
    with cgutils.for_range(builder, loopcount, intp=intp_t) as ind:
        args = [a.array_value for a in arrays]

        if signature.return_type == types.pyobject:
            innercall, error = _prepare_call_to_object_mode(context, builder,
                                                            func, signature,
                                                            args)

        else:
            status, retval = context.call_function(builder, func,
                                                   signature.return_type,
                                                   signature.args, args)
            innercall = status.code
            error = status.err
            del status, retval

        # If error, escape
        cgutils.cbranch_or_continue(builder, error, bbreturn)

        for a in arrays:
            a.next(ind)

    builder.branch(bbreturn)
    builder.position_at_end(bbreturn)
    builder.ret_void()

    module.verify()
    # Set core function to internal so that it is not generated
    func.linkage = LINKAGE_INTERNAL
    # Force inline of code function
    inline_function(innercall)
    # Run optimizer
    context.optimize(module)

    if config.DUMP_OPTIMIZED:
        print(module)

    wrapper.verify()
    return wrapper


def _prepare_call_to_object_mode(context, builder, func, signature, args):
    mod = cgutils.get_module(builder)

    thisfunc = cgutils.get_function(builder)
    bb_core_return = thisfunc.append_basic_block('ufunc.core.return')

    # Call to
    # PyObject* ndarray_new(int nd,
    #       npy_intp *dims,   /* shape */
    #       npy_intp *strides,
    #       void* data,
    #       int type_num,
    #       int itemsize)

    ll_int = context.get_value_type(types.int32)
    ll_intp = context.get_value_type(types.intp)
    ll_intp_ptr = Type.pointer(ll_intp)
    ll_voidptr = context.get_value_type(types.voidptr)
    ll_pyobj = context.get_value_type(types.pyobject)
    fnty = Type.function(ll_pyobj, [ll_int, ll_intp_ptr,
                                    ll_intp_ptr, ll_voidptr,
                                    ll_int, ll_int])

    fn_array_new = mod.get_or_insert_function(fnty, name="NumbaNDArrayNew")

    # Convert each llarray into pyobject
    error_pointer = cgutils.alloca_once(builder, Type.int(1), name='error')
    builder.store(cgutils.true_bit, error_pointer)
    ndarray_pointers = []
    ndarray_objects = []
    for i, (arr, arrtype) in enumerate(zip(args, signature.args)):
        ptr = cgutils.alloca_once(builder, ll_pyobj)
        ndarray_pointers.append(ptr)

        builder.store(Constant.null(ll_pyobj), ptr)   # initialize to NULL

        arycls = context.make_array(arrtype)
        array = arycls(context, builder, ref=arr)

        zero = Constant.int(ll_int, 0)

        # Extract members of the llarray
        nd = Constant.int(ll_int, arrtype.ndim)
        dims = builder.gep(array._get_ptr_by_name('shape'), [zero, zero])
        strides = builder.gep(array._get_ptr_by_name('strides'), [zero, zero])
        data = builder.bitcast(array.data, ll_voidptr)
        dtype = np.dtype(str(arrtype.dtype))

        # Prepare other info for reconstruction of the PyArray
        type_num = Constant.int(ll_int, dtype.num)
        itemsize = Constant.int(ll_int, dtype.itemsize)

        # Call helper to reconstruct PyArray objects
        obj = builder.call(fn_array_new, [nd, dims, strides, data,
                                          type_num, itemsize])
        builder.store(obj, ptr)
        ndarray_objects.append(obj)

        obj_is_null = cgutils.is_null(builder, obj)
        builder.store(obj_is_null, error_pointer)
        cgutils.cbranch_or_continue(builder, obj_is_null, bb_core_return)

    # Call ufunc core function
    object_sig = [types.pyobject] * len(ndarray_objects)
    status, retval = context.call_function(builder, func, ll_pyobj, object_sig,
                                           ndarray_objects)
    builder.store(status.err, error_pointer)

    pyapi = context.get_python_api(builder)

    # Release returned object
    pyapi.decref(retval)

    builder.branch(bb_core_return)
    # At return block
    builder.position_at_end(bb_core_return)

    # Release argument object
    for ndary_ptr in ndarray_pointers:
        pyapi.decref(builder.load(ndary_ptr))

    innercall = status.code
    return innercall, builder.load(error_pointer)


class GUArrayArg(object):
    def __init__(self, context, builder, args, dims, steps, i, step_offset,
                 typ, syms, sym_dim):

        self.context = context
        self.builder = builder

        if isinstance(typ, types.Array):
            self.dtype = typ.dtype
        else:
            self.dtype = typ

        self.syms = syms
        self.as_scalar = not syms

        if self.as_scalar:
            self.ndim = 1
        else:
            self.ndim = len(syms)

        core_step_ptr = builder.gep(steps,
                                    [context.get_constant(types.intp, i)],
                                    name="core.step.ptr")

        self.core_step = builder.load(core_step_ptr)
        self.strides = []
        for j in range(self.ndim):
            step = builder.gep(steps, [context.get_constant(types.intp,
                                                            step_offset + j)],
                               name="step.ptr")

            self.strides.append(builder.load(step))

        self.shape = []
        for s in syms:
            self.shape.append(sym_dim[s])

        data = builder.load(builder.gep(args,
                                        [context.get_constant(types.intp,
                                                              i)],
                                        name="data.ptr"),
                            name="data")

        self.data = data

        arytyp = types.Array(dtype=self.dtype, ndim=self.ndim, layout="A")
        arycls = context.make_array(arytyp)

        self.array = arycls(context, builder)
        self.array.data = builder.bitcast(self.data, self.array.data.type)
        if not self.as_scalar:
            self.array.shape = cgutils.pack_array(builder, self.shape)
            self.array.strides = cgutils.pack_array(builder, self.strides)
        else:
            one = context.get_constant(types.intp, 1)
            zero = context.get_constant(types.intp, 0)
            self.array.shape = cgutils.pack_array(builder, [one])
            self.array.strides = cgutils.pack_array(builder, [zero])
        self.array_value = self.array._getpointer()

    def next(self, i):
        self.array.data = cgutils.pointer_add(self.builder,
                                              self.array.data, self.core_step)
<|MERGE_RESOLUTION|>--- conflicted
+++ resolved
@@ -1,9 +1,5 @@
 from __future__ import print_function, division, absolute_import
-<<<<<<< HEAD
 import numpy as np
-=======
-
->>>>>>> a05ceaf7
 from llvm.core import (Type, Builder, inline_function, LINKAGE_INTERNAL,
                        ICMP_EQ, Constant)
 
