"""
This module contains support functions for more advanced unicode operations.
This is not a public API and is for Numba internal use only. Most of the
functions are relatively straightforward translations of the functions with the
same name in CPython.
"""
from collections import namedtuple
from enum import IntEnum
import numpy as np
import llvmlite.llvmpy.core as lc

from numba import types, cgutils
from numba.targets.imputils import (impl_ret_untracked)

from numba.extending import overload, intrinsic, register_jitable
from .errors import TypingError

# This is equivalent to the struct `_PyUnicode_TypeRecord defined in CPython's
# Objects/unicodectype.c
typerecord = namedtuple('typerecord',
                        'upper lower title decimal digit flags')

# The Py_UCS4 type from CPython:
# https://github.com/python/cpython/blob/1d4b6ba19466aba0eb91c4ba01ba509acf18c723/Include/unicodeobject.h#L112    # noqa: E501
_Py_UCS4 = types.uint32

# ------------------------------------------------------------------------------
# Start code related to/from CPython's unicodectype impl
#
# NOTE: the original source at:
# https://github.com/python/cpython/blob/1d4b6ba19466aba0eb91c4ba01ba509acf18c723/Objects/unicodectype.c   # noqa: E501
# contains this statement:
#
# /*
#   Unicode character type helpers.
#
#   Written by Marc-Andre Lemburg (mal@lemburg.com).
#   Modified for Python 2.0 by Fredrik Lundh (fredrik@pythonware.com)
#
#   Copyright (c) Corporation for National Research Initiatives.
#
# */


# This enum contains the values defined in CPython's Objects/unicodectype.c that
# provide masks for use against the various members of the typerecord
#
# See: https://github.com/python/cpython/blob/1d4b6ba19466aba0eb91c4ba01ba509acf18c723/Objects/unicodectype.c#L13-L27    # noqa: E501
#


class _PyUnicode_TyperecordMasks(IntEnum):
    ALPHA_MASK = 0x01
    DECIMAL_MASK = 0x02
    DIGIT_MASK = 0x04
    LOWER_MASK = 0x08
    LINEBREAK_MASK = 0x10
    SPACE_MASK = 0x20
    TITLE_MASK = 0x40
    UPPER_MASK = 0x80
    XID_START_MASK = 0x100
    XID_CONTINUE_MASK = 0x200
    PRINTABLE_MASK = 0x400
    NUMERIC_MASK = 0x800
    CASE_IGNORABLE_MASK = 0x1000
    CASED_MASK = 0x2000
    EXTENDED_CASE_MASK = 0x4000


def _PyUnicode_gettyperecord(a):
    raise RuntimeError("Calling the Python definition is invalid")


@intrinsic
def _gettyperecord_impl(typingctx, codepoint):
    """
    Provides the binding to numba_gettyperecord, returns a `typerecord`
    namedtuple of properties from the codepoint.
    """
    if not isinstance(codepoint, types.Integer):
        raise TypingError("codepoint must be an integer")

    def details(context, builder, signature, args):
        ll_void = context.get_value_type(types.void)
        ll_Py_UCS4 = context.get_value_type(_Py_UCS4)
        ll_intc = context.get_value_type(types.intc)
        ll_intc_ptr = ll_intc.as_pointer()
        ll_uchar = context.get_value_type(types.uchar)
        ll_uchar_ptr = ll_uchar.as_pointer()
        ll_ushort = context.get_value_type(types.ushort)
        ll_ushort_ptr = ll_ushort.as_pointer()
        fnty = lc.Type.function(ll_void, [
            ll_Py_UCS4,    # code
            ll_intc_ptr,   # upper
            ll_intc_ptr,   # lower
            ll_intc_ptr,   # title
            ll_uchar_ptr,  # decimal
            ll_uchar_ptr,  # digit
            ll_ushort_ptr, # flags
        ])
        fn = builder.module.get_or_insert_function(
            fnty, name="numba_gettyperecord")
        upper = cgutils.alloca_once(builder, ll_intc, name='upper')
        lower = cgutils.alloca_once(builder, ll_intc, name='lower')
        title = cgutils.alloca_once(builder, ll_intc, name='title')
        decimal = cgutils.alloca_once(builder, ll_uchar, name='decimal')
        digit = cgutils.alloca_once(builder, ll_uchar, name='digit')
        flags = cgutils.alloca_once(builder, ll_ushort, name='flags')

        byref = [ upper, lower, title, decimal, digit, flags]
        builder.call(fn, [args[0]] + byref)
        buf = []
        for x in byref:
            buf.append(builder.load(x))

        res = context.make_tuple(builder, signature.return_type, tuple(buf))
        return impl_ret_untracked(context, builder, signature.return_type, res)

    tupty = types.NamedTuple([types.intc, types.intc, types.intc, types.uchar,
                              types.uchar, types.ushort], typerecord)
    sig = tupty(_Py_UCS4)
    return sig, details


@overload(_PyUnicode_gettyperecord)
def gettyperecord_impl(a):
    """
    Provides a _PyUnicode_gettyperecord binding, for convenience it will accept
    single character strings and code points.
    """
    if isinstance(a, types.UnicodeType):
        from numba.unicode import _get_code_point

        def impl(a):
            if len(a) > 1:
                msg = "gettyperecord takes a single unicode character"
                raise ValueError(msg)
            code_point = _get_code_point(a, 0)
            data = _gettyperecord_impl(_Py_UCS4(code_point))
            return data
        return impl
    if isinstance(a, types.Integer):
        return lambda a: _gettyperecord_impl(_Py_UCS4(a))


# whilst it's possible to grab the _PyUnicode_ExtendedCase symbol as it's global
# it is safer to use a defined api:
@intrinsic
def _PyUnicode_ExtendedCase(typingctx, index):
    """
    Accessor function for the _PyUnicode_ExtendedCase array, binds to
    numba_get_PyUnicode_ExtendedCase which wraps the array and does the lookup
    """
    if not isinstance(index, types.Integer):
        raise TypingError("Expected an index")

    def details(context, builder, signature, args):
        ll_Py_UCS4 = context.get_value_type(_Py_UCS4)
        ll_intc = context.get_value_type(types.intc)
        fnty = lc.Type.function(ll_Py_UCS4, [ll_intc])
        fn = builder.module.get_or_insert_function(
            fnty, name="numba_get_PyUnicode_ExtendedCase")
        return builder.call(fn, [args[0]])

    sig = _Py_UCS4(types.intc)
    return sig, details

# The following functions are replications of the functions with the same name
# in CPython's Objects/unicodectype.c


# From: https://github.com/python/cpython/blob/1d4b6ba19466aba0eb91c4ba01ba509acf18c723/Objects/unicodectype.c#L64-L71    # noqa: E501
@register_jitable
def _PyUnicode_ToTitlecase(ch):
    ctype = _PyUnicode_gettyperecord(ch)
    if (ctype.flags & _PyUnicode_TyperecordMasks.EXTENDED_CASE_MASK):
        return _PyUnicode_ExtendedCase(ctype.title & 0xFFFF)
    return ch + ctype.title


# From: https://github.com/python/cpython/blob/1d4b6ba19466aba0eb91c4ba01ba509acf18c723/Objects/unicodectype.c#L76-L81    # noqa: E501
@register_jitable
def _PyUnicode_IsTitlecase(ch):
    ctype = _PyUnicode_gettyperecord(ch)
    return ctype.flags & _PyUnicode_TyperecordMasks.TITLE_MASK != 0


# From: https://github.com/python/cpython/blob/1d4b6ba19466aba0eb91c4ba01ba509acf18c723/Objects/unicodectype.c#L86-L91    # noqa: E501
@register_jitable
def _PyUnicode_IsXidStart(ch):
    ctype = _PyUnicode_gettyperecord(ch)
    return ctype.flags & _PyUnicode_TyperecordMasks.XID_START_MASK != 0


# From: https://github.com/python/cpython/blob/1d4b6ba19466aba0eb91c4ba01ba509acf18c723/Objects/unicodectype.c#L96-L101    # noqa: E501
@register_jitable
def _PyUnicode_IsXidContinue(ch):
    ctype = _PyUnicode_gettyperecord(ch)
    return ctype.flags & _PyUnicode_TyperecordMasks.XID_CONTINUE_MASK != 0


@register_jitable
def _PyUnicode_ToDecimalDigit(ch):
    raise NotImplementedError


@register_jitable
def _PyUnicode_IsDecimalDigit(ch):
    raise NotImplementedError


@register_jitable
def _PyUnicode_ToDigit(ch):
    raise NotImplementedError


@register_jitable
def _PyUnicode_IsDigit(ch):
    raise NotImplementedError


# From: https://github.com/python/cpython/blob/1d4b6ba19466aba0eb91c4ba01ba509acf18c723/Objects/unicodectype.c#L140-L145    # noqa: E501
@register_jitable
def _PyUnicode_IsNumeric(ch):
    ctype = _PyUnicode_gettyperecord(ch)
    return ctype.flags & _PyUnicode_TyperecordMasks.NUMERIC_MASK != 0


@register_jitable
def _PyUnicode_IsPrintable(ch):
    raise NotImplementedError


# From: https://github.com/python/cpython/blob/1d4b6ba19466aba0eb91c4ba01ba509acf18c723/Objects/unicodectype.c#L170-L175    # noqa: E501
@register_jitable
def _PyUnicode_IsLowercase(ch):
    ctype = _PyUnicode_gettyperecord(ch)
    return ctype.flags & _PyUnicode_TyperecordMasks.LOWER_MASK != 0


# From: https://github.com/python/cpython/blob/1d4b6ba19466aba0eb91c4ba01ba509acf18c723/Objects/unicodectype.c#L180-L185    # noqa: E501
@register_jitable
def _PyUnicode_IsUppercase(ch):
    ctype = _PyUnicode_gettyperecord(ch)
    return ctype.flags & _PyUnicode_TyperecordMasks.UPPER_MASK != 0


@register_jitable
def _PyUnicode_ToUppercase(ch):
    raise NotImplementedError


@register_jitable
def _PyUnicode_ToLowercase(ch):
    raise NotImplementedError


# From: https://github.com/python/cpython/blob/201c8f79450628241574fba940e08107178dc3a5/Objects/unicodectype.c#L211-L225    # noqa: E501
@register_jitable
def _PyUnicode_ToLowerFull(ch, res):
    ctype = _PyUnicode_gettyperecord(ch)
    if (ctype.flags & _PyUnicode_TyperecordMasks.EXTENDED_CASE_MASK):
        index = ctype.lower & 0xFFFF
        n = ctype.lower >> 24
        for i in range(n):
            res[i] = _PyUnicode_ExtendedCase(index + i)
        return n
    res[0] = ch + ctype.lower
    return 1


# From: https://github.com/python/cpython/blob/201c8f79450628241574fba940e08107178dc3a5/Objects/unicodectype.c#L227-L241    # noqa: E501
@register_jitable
def _PyUnicode_ToTitleFull(ch, res):
    ctype = _PyUnicode_gettyperecord(ch)
    if (ctype.flags & _PyUnicode_TyperecordMasks.EXTENDED_CASE_MASK):
        index = ctype.title & 0xFFFF
        n = ctype.title >> 24
        for i in range(n):
            res[i] = _PyUnicode_ExtendedCase(index + i)
        return n
    res[0] = ch + ctype.title
    return 1


# From: https://github.com/python/cpython/blob/1d4b6ba19466aba0eb91c4ba01ba509acf18c723/Objects/unicodectype.c#L243-L257    # noqa: E501
@register_jitable
def _PyUnicode_ToUpperFull(ch, res):
    ctype = _PyUnicode_gettyperecord(ch)
    if (ctype.flags & _PyUnicode_TyperecordMasks.EXTENDED_CASE_MASK):
        index = ctype.upper & 0xFFFF
        n = ctype.upper >> 24
        for i in range(n):
            # Perhaps needed to use unicode._set_code_point() here
            res[i] = _PyUnicode_ExtendedCase(index + i)
        return n
    res[0] = ch + ctype.upper
    return 1


@register_jitable
def _PyUnicode_ToFoldedFull(ch, res):
    raise NotImplementedError


# From: https://github.com/python/cpython/blob/1d4b6ba19466aba0eb91c4ba01ba509acf18c723/Objects/unicodectype.c#L274-L279    # noqa: E501
@register_jitable
def _PyUnicode_IsCased(ch):
    ctype = _PyUnicode_gettyperecord(ch)
    return ctype.flags & _PyUnicode_TyperecordMasks.CASED_MASK != 0


# From: https://github.com/python/cpython/blob/1d4b6ba19466aba0eb91c4ba01ba509acf18c723/Objects/unicodectype.c#L281-L286    # noqa: E501
@register_jitable
def _PyUnicode_IsCaseIgnorable(ch):
    ctype = _PyUnicode_gettyperecord(ch)
    return ctype.flags & _PyUnicode_TyperecordMasks.CASE_IGNORABLE_MASK != 0


# From: https://github.com/python/cpython/blob/1d4b6ba19466aba0eb91c4ba01ba509acf18c723/Objects/unicodectype.c#L291-L296    # noqa: E501
@register_jitable
def _PyUnicode_IsSpace(ch):
    ctype = _PyUnicode_gettyperecord(ch)
    return ctype.flags & _PyUnicode_TyperecordMasks.SPACE_MASK != 0


@register_jitable
def _PyUnicode_IsAlpha(ch):
    ctype = _PyUnicode_gettyperecord(ch)
    return ctype.flags & _PyUnicode_TyperecordMasks.ALPHA_MASK != 0
<<<<<<< HEAD
=======

>>>>>>> 598f2a3e

# End code related to/from CPython's unicodectype impl
# ------------------------------------------------------------------------------


# ------------------------------------------------------------------------------
# Start code related to/from CPython's pyctype

# From the definition in CPython's Include/pyctype.h
# From: https://github.com/python/cpython/blob/1d4b6ba19466aba0eb91c4ba01ba509acf18c723/Include/pyctype.h#L5-L11    # noqa: E501
class _PY_CTF(IntEnum):
    LOWER = 0x01
    UPPER = 0x02
    ALPHA = 0x01 | 0x02
    DIGIT = 0x04
    ALNUM = 0x01 | 0x02 | 0x04
    SPACE = 0x08
    XDIGIT = 0x10


# From the definition in CPython's Python/pyctype.c
# https://github.com/python/cpython/blob/1d4b6ba19466aba0eb91c4ba01ba509acf18c723/Python/pyctype.c#L5    # noqa: E501
_Py_ctype_table = np.array([
    0,  # 0x0 '\x00'
    0,  # 0x1 '\x01'
    0,  # 0x2 '\x02'
    0,  # 0x3 '\x03'
    0,  # 0x4 '\x04'
    0,  # 0x5 '\x05'
    0,  # 0x6 '\x06'
    0,  # 0x7 '\x07'
    0,  # 0x8 '\x08'
    _PY_CTF.SPACE,  # 0x9 '\t'
    _PY_CTF.SPACE,  # 0xa '\n'
    _PY_CTF.SPACE,  # 0xb '\v'
    _PY_CTF.SPACE,  # 0xc '\f'
    _PY_CTF.SPACE,  # 0xd '\r'
    0,  # 0xe '\x0e'
    0,  # 0xf '\x0f'
    0,  # 0x10 '\x10'
    0,  # 0x11 '\x11'
    0,  # 0x12 '\x12'
    0,  # 0x13 '\x13'
    0,  # 0x14 '\x14'
    0,  # 0x15 '\x15'
    0,  # 0x16 '\x16'
    0,  # 0x17 '\x17'
    0,  # 0x18 '\x18'
    0,  # 0x19 '\x19'
    0,  # 0x1a '\x1a'
    0,  # 0x1b '\x1b'
    0,  # 0x1c '\x1c'
    0,  # 0x1d '\x1d'
    0,  # 0x1e '\x1e'
    0,  # 0x1f '\x1f'
    _PY_CTF.SPACE,  # 0x20 ' '
    0,  # 0x21 '!'
    0,  # 0x22 '"'
    0,  # 0x23 '#'
    0,  # 0x24 '$'
    0,  # 0x25 '%'
    0,  # 0x26 '&'
    0,  # 0x27 "'"
    0,  # 0x28 '('
    0,  # 0x29 ')'
    0,  # 0x2a '*'
    0,  # 0x2b '+'
    0,  # 0x2c ','
    0,  # 0x2d '-'
    0,  # 0x2e '.'
    0,  # 0x2f '/'
    _PY_CTF.DIGIT | _PY_CTF.XDIGIT,  # 0x30 '0'
    _PY_CTF.DIGIT | _PY_CTF.XDIGIT,  # 0x31 '1'
    _PY_CTF.DIGIT | _PY_CTF.XDIGIT,  # 0x32 '2'
    _PY_CTF.DIGIT | _PY_CTF.XDIGIT,  # 0x33 '3'
    _PY_CTF.DIGIT | _PY_CTF.XDIGIT,  # 0x34 '4'
    _PY_CTF.DIGIT | _PY_CTF.XDIGIT,  # 0x35 '5'
    _PY_CTF.DIGIT | _PY_CTF.XDIGIT,  # 0x36 '6'
    _PY_CTF.DIGIT | _PY_CTF.XDIGIT,  # 0x37 '7'
    _PY_CTF.DIGIT | _PY_CTF.XDIGIT,  # 0x38 '8'
    _PY_CTF.DIGIT | _PY_CTF.XDIGIT,  # 0x39 '9'
    0,  # 0x3a ':'
    0,  # 0x3b ';'
    0,  # 0x3c '<'
    0,  # 0x3d '='
    0,  # 0x3e '>'
    0,  # 0x3f '?'
    0,  # 0x40 '@'
    _PY_CTF.UPPER | _PY_CTF.XDIGIT,  # 0x41 'A'
    _PY_CTF.UPPER | _PY_CTF.XDIGIT,  # 0x42 'B'
    _PY_CTF.UPPER | _PY_CTF.XDIGIT,  # 0x43 'C'
    _PY_CTF.UPPER | _PY_CTF.XDIGIT,  # 0x44 'D'
    _PY_CTF.UPPER | _PY_CTF.XDIGIT,  # 0x45 'E'
    _PY_CTF.UPPER | _PY_CTF.XDIGIT,  # 0x46 'F'
    _PY_CTF.UPPER,  # 0x47 'G'
    _PY_CTF.UPPER,  # 0x48 'H'
    _PY_CTF.UPPER,  # 0x49 'I'
    _PY_CTF.UPPER,  # 0x4a 'J'
    _PY_CTF.UPPER,  # 0x4b 'K'
    _PY_CTF.UPPER,  # 0x4c 'L'
    _PY_CTF.UPPER,  # 0x4d 'M'
    _PY_CTF.UPPER,  # 0x4e 'N'
    _PY_CTF.UPPER,  # 0x4f 'O'
    _PY_CTF.UPPER,  # 0x50 'P'
    _PY_CTF.UPPER,  # 0x51 'Q'
    _PY_CTF.UPPER,  # 0x52 'R'
    _PY_CTF.UPPER,  # 0x53 'S'
    _PY_CTF.UPPER,  # 0x54 'T'
    _PY_CTF.UPPER,  # 0x55 'U'
    _PY_CTF.UPPER,  # 0x56 'V'
    _PY_CTF.UPPER,  # 0x57 'W'
    _PY_CTF.UPPER,  # 0x58 'X'
    _PY_CTF.UPPER,  # 0x59 'Y'
    _PY_CTF.UPPER,  # 0x5a 'Z'
    0,  # 0x5b '['
    0,  # 0x5c '\\'
    0,  # 0x5d ']'
    0,  # 0x5e '^'
    0,  # 0x5f '_'
    0,  # 0x60 '`'
    _PY_CTF.LOWER | _PY_CTF.XDIGIT,  # 0x61 'a'
    _PY_CTF.LOWER | _PY_CTF.XDIGIT,  # 0x62 'b'
    _PY_CTF.LOWER | _PY_CTF.XDIGIT,  # 0x63 'c'
    _PY_CTF.LOWER | _PY_CTF.XDIGIT,  # 0x64 'd'
    _PY_CTF.LOWER | _PY_CTF.XDIGIT,  # 0x65 'e'
    _PY_CTF.LOWER | _PY_CTF.XDIGIT,  # 0x66 'f'
    _PY_CTF.LOWER,  # 0x67 'g'
    _PY_CTF.LOWER,  # 0x68 'h'
    _PY_CTF.LOWER,  # 0x69 'i'
    _PY_CTF.LOWER,  # 0x6a 'j'
    _PY_CTF.LOWER,  # 0x6b 'k'
    _PY_CTF.LOWER,  # 0x6c 'l'
    _PY_CTF.LOWER,  # 0x6d 'm'
    _PY_CTF.LOWER,  # 0x6e 'n'
    _PY_CTF.LOWER,  # 0x6f 'o'
    _PY_CTF.LOWER,  # 0x70 'p'
    _PY_CTF.LOWER,  # 0x71 'q'
    _PY_CTF.LOWER,  # 0x72 'r'
    _PY_CTF.LOWER,  # 0x73 's'
    _PY_CTF.LOWER,  # 0x74 't'
    _PY_CTF.LOWER,  # 0x75 'u'
    _PY_CTF.LOWER,  # 0x76 'v'
    _PY_CTF.LOWER,  # 0x77 'w'
    _PY_CTF.LOWER,  # 0x78 'x'
    _PY_CTF.LOWER,  # 0x79 'y'
    _PY_CTF.LOWER,  # 0x7a 'z'
    0,  # 0x7b '{'
    0,  # 0x7c '|'
    0,  # 0x7d '}'
    0,  # 0x7e '~'
    0,  # 0x7f '\x7f'
    0, 0, 0, 0, 0, 0, 0, 0, 0, 0, 0, 0, 0, 0, 0, 0,
    0, 0, 0, 0, 0, 0, 0, 0, 0, 0, 0, 0, 0, 0, 0, 0,
    0, 0, 0, 0, 0, 0, 0, 0, 0, 0, 0, 0, 0, 0, 0, 0,
    0, 0, 0, 0, 0, 0, 0, 0, 0, 0, 0, 0, 0, 0, 0, 0,
    0, 0, 0, 0, 0, 0, 0, 0, 0, 0, 0, 0, 0, 0, 0, 0,
    0, 0, 0, 0, 0, 0, 0, 0, 0, 0, 0, 0, 0, 0, 0, 0,
    0, 0, 0, 0, 0, 0, 0, 0, 0, 0, 0, 0, 0, 0, 0, 0,
    0, 0, 0, 0, 0, 0, 0, 0, 0, 0, 0, 0, 0, 0, 0, 0,
], dtype=np.intc)


# From the definition in CPython's Python/pyctype.c
# https://github.com/python/cpython/blob/1d4b6ba19466aba0eb91c4ba01ba509acf18c723/Python/pyctype.c#L145    # noqa: E501
_Py_ctype_tolower = np.array([
    0x00, 0x01, 0x02, 0x03, 0x04, 0x05, 0x06, 0x07,
    0x08, 0x09, 0x0a, 0x0b, 0x0c, 0x0d, 0x0e, 0x0f,
    0x10, 0x11, 0x12, 0x13, 0x14, 0x15, 0x16, 0x17,
    0x18, 0x19, 0x1a, 0x1b, 0x1c, 0x1d, 0x1e, 0x1f,
    0x20, 0x21, 0x22, 0x23, 0x24, 0x25, 0x26, 0x27,
    0x28, 0x29, 0x2a, 0x2b, 0x2c, 0x2d, 0x2e, 0x2f,
    0x30, 0x31, 0x32, 0x33, 0x34, 0x35, 0x36, 0x37,
    0x38, 0x39, 0x3a, 0x3b, 0x3c, 0x3d, 0x3e, 0x3f,
    0x40, 0x61, 0x62, 0x63, 0x64, 0x65, 0x66, 0x67,
    0x68, 0x69, 0x6a, 0x6b, 0x6c, 0x6d, 0x6e, 0x6f,
    0x70, 0x71, 0x72, 0x73, 0x74, 0x75, 0x76, 0x77,
    0x78, 0x79, 0x7a, 0x5b, 0x5c, 0x5d, 0x5e, 0x5f,
    0x60, 0x61, 0x62, 0x63, 0x64, 0x65, 0x66, 0x67,
    0x68, 0x69, 0x6a, 0x6b, 0x6c, 0x6d, 0x6e, 0x6f,
    0x70, 0x71, 0x72, 0x73, 0x74, 0x75, 0x76, 0x77,
    0x78, 0x79, 0x7a, 0x7b, 0x7c, 0x7d, 0x7e, 0x7f,
    0x80, 0x81, 0x82, 0x83, 0x84, 0x85, 0x86, 0x87,
    0x88, 0x89, 0x8a, 0x8b, 0x8c, 0x8d, 0x8e, 0x8f,
    0x90, 0x91, 0x92, 0x93, 0x94, 0x95, 0x96, 0x97,
    0x98, 0x99, 0x9a, 0x9b, 0x9c, 0x9d, 0x9e, 0x9f,
    0xa0, 0xa1, 0xa2, 0xa3, 0xa4, 0xa5, 0xa6, 0xa7,
    0xa8, 0xa9, 0xaa, 0xab, 0xac, 0xad, 0xae, 0xaf,
    0xb0, 0xb1, 0xb2, 0xb3, 0xb4, 0xb5, 0xb6, 0xb7,
    0xb8, 0xb9, 0xba, 0xbb, 0xbc, 0xbd, 0xbe, 0xbf,
    0xc0, 0xc1, 0xc2, 0xc3, 0xc4, 0xc5, 0xc6, 0xc7,
    0xc8, 0xc9, 0xca, 0xcb, 0xcc, 0xcd, 0xce, 0xcf,
    0xd0, 0xd1, 0xd2, 0xd3, 0xd4, 0xd5, 0xd6, 0xd7,
    0xd8, 0xd9, 0xda, 0xdb, 0xdc, 0xdd, 0xde, 0xdf,
    0xe0, 0xe1, 0xe2, 0xe3, 0xe4, 0xe5, 0xe6, 0xe7,
    0xe8, 0xe9, 0xea, 0xeb, 0xec, 0xed, 0xee, 0xef,
    0xf0, 0xf1, 0xf2, 0xf3, 0xf4, 0xf5, 0xf6, 0xf7,
    0xf8, 0xf9, 0xfa, 0xfb, 0xfc, 0xfd, 0xfe, 0xff,
], dtype=np.uint8)


# From the definition in CPython's Python/pyctype.c
# https://github.com/python/cpython/blob/1d4b6ba19466aba0eb91c4ba01ba509acf18c723/Python/pyctype.c#L180
_Py_ctype_toupper = np.array([
    0x00, 0x01, 0x02, 0x03, 0x04, 0x05, 0x06, 0x07,
    0x08, 0x09, 0x0a, 0x0b, 0x0c, 0x0d, 0x0e, 0x0f,
    0x10, 0x11, 0x12, 0x13, 0x14, 0x15, 0x16, 0x17,
    0x18, 0x19, 0x1a, 0x1b, 0x1c, 0x1d, 0x1e, 0x1f,
    0x20, 0x21, 0x22, 0x23, 0x24, 0x25, 0x26, 0x27,
    0x28, 0x29, 0x2a, 0x2b, 0x2c, 0x2d, 0x2e, 0x2f,
    0x30, 0x31, 0x32, 0x33, 0x34, 0x35, 0x36, 0x37,
    0x38, 0x39, 0x3a, 0x3b, 0x3c, 0x3d, 0x3e, 0x3f,
    0x40, 0x41, 0x42, 0x43, 0x44, 0x45, 0x46, 0x47,
    0x48, 0x49, 0x4a, 0x4b, 0x4c, 0x4d, 0x4e, 0x4f,
    0x50, 0x51, 0x52, 0x53, 0x54, 0x55, 0x56, 0x57,
    0x58, 0x59, 0x5a, 0x5b, 0x5c, 0x5d, 0x5e, 0x5f,
    0x60, 0x41, 0x42, 0x43, 0x44, 0x45, 0x46, 0x47,
    0x48, 0x49, 0x4a, 0x4b, 0x4c, 0x4d, 0x4e, 0x4f,
    0x50, 0x51, 0x52, 0x53, 0x54, 0x55, 0x56, 0x57,
    0x58, 0x59, 0x5a, 0x7b, 0x7c, 0x7d, 0x7e, 0x7f,
    0x80, 0x81, 0x82, 0x83, 0x84, 0x85, 0x86, 0x87,
    0x88, 0x89, 0x8a, 0x8b, 0x8c, 0x8d, 0x8e, 0x8f,
    0x90, 0x91, 0x92, 0x93, 0x94, 0x95, 0x96, 0x97,
    0x98, 0x99, 0x9a, 0x9b, 0x9c, 0x9d, 0x9e, 0x9f,
    0xa0, 0xa1, 0xa2, 0xa3, 0xa4, 0xa5, 0xa6, 0xa7,
    0xa8, 0xa9, 0xaa, 0xab, 0xac, 0xad, 0xae, 0xaf,
    0xb0, 0xb1, 0xb2, 0xb3, 0xb4, 0xb5, 0xb6, 0xb7,
    0xb8, 0xb9, 0xba, 0xbb, 0xbc, 0xbd, 0xbe, 0xbf,
    0xc0, 0xc1, 0xc2, 0xc3, 0xc4, 0xc5, 0xc6, 0xc7,
    0xc8, 0xc9, 0xca, 0xcb, 0xcc, 0xcd, 0xce, 0xcf,
    0xd0, 0xd1, 0xd2, 0xd3, 0xd4, 0xd5, 0xd6, 0xd7,
    0xd8, 0xd9, 0xda, 0xdb, 0xdc, 0xdd, 0xde, 0xdf,
    0xe0, 0xe1, 0xe2, 0xe3, 0xe4, 0xe5, 0xe6, 0xe7,
    0xe8, 0xe9, 0xea, 0xeb, 0xec, 0xed, 0xee, 0xef,
    0xf0, 0xf1, 0xf2, 0xf3, 0xf4, 0xf5, 0xf6, 0xf7,
    0xf8, 0xf9, 0xfa, 0xfb, 0xfc, 0xfd, 0xfe, 0xff,
], dtype=np.uint8)


# Translation of:
# https://github.com/python/cpython/blob/1d4b6ba19466aba0eb91c4ba01ba509acf18c723/Include/pymacro.h#L25    # noqa: E501
@register_jitable
def _Py_CHARMASK(ch):
    """
    Equivalent to the CPython macro `Py_CHARMASK()`, masks off all but the
    lowest 256 bits of ch.
    """
    return types.uint8(ch) & types.uint8(0xff)


# Translation of:
# https://github.com/python/cpython/blob/1d4b6ba19466aba0eb91c4ba01ba509acf18c723/Include/pyctype.h#L30    # noqa: E501
@register_jitable
def _Py_TOUPPER(ch):
    """
    Equivalent to the CPython macro `Py_TOUPPER()` converts an ASCII range
    code point to the upper equivalent
    """
    return _Py_ctype_toupper[_Py_CHARMASK(ch)]


# Translation of:
# https://github.com/python/cpython/blob/1d4b6ba19466aba0eb91c4ba01ba509acf18c723/Include/pyctype.h#L29    # noqa: E501
@register_jitable
def _Py_TOLOWER(ch):
    """
    Equivalent to the CPython macro `Py_TOLOWER()` converts an ASCII range
    code point to the lower equivalent
    """
    return _Py_ctype_tolower[_Py_CHARMASK(ch)]


# Translation of:
# https://github.com/python/cpython/blob/1d4b6ba19466aba0eb91c4ba01ba509acf18c723/Include/pyctype.h#L18    # noqa: E501
@register_jitable
def _Py_ISLOWER(ch):
    """
    Equivalent to the CPython macro `Py_ISLOWER()`
    """
    return _Py_ctype_table[_Py_CHARMASK(ch)] & _PY_CTF.LOWER


# Translation of:
# https://github.com/python/cpython/blob/1d4b6ba19466aba0eb91c4ba01ba509acf18c723/Include/pyctype.h#L19    # noqa: E501
@register_jitable
def _Py_ISUPPER(ch):
    """
    Equivalent to the CPython macro `Py_ISUPPER()`
    """
    return _Py_ctype_table[_Py_CHARMASK(ch)] & _PY_CTF.UPPER


# Translation of:
# https://github.com/python/cpython/blob/1d4b6ba19466aba0eb91c4ba01ba509acf18c723/Include/pyctype.h#L20    # noqa: E501
@register_jitable
def _Py_ISALPHA(ch):
    """
    Equivalent to the CPython macro `Py_ISALPHA()`
    """
    return _Py_ctype_table[_Py_CHARMASK(ch)] & _PY_CTF.ALPHA


# Translation of:
# https://github.com/python/cpython/blob/1d4b6ba19466aba0eb91c4ba01ba509acf18c723/Include/pyctype.h#L21    # noqa: E501
@register_jitable
def _Py_ISDIGIT(ch):
    """
    Equivalent to the CPython macro `Py_ISDIGIT()`
    """
    return _Py_ctype_table[_Py_CHARMASK(ch)] & _PY_CTF.DIGIT


# Translation of:
# https://github.com/python/cpython/blob/1d4b6ba19466aba0eb91c4ba01ba509acf18c723/Include/pyctype.h#L22    # noqa: E501
@register_jitable
def _Py_ISXDIGIT(ch):
    """
    Equivalent to the CPython macro `Py_ISXDIGIT()`
    """
    return _Py_ctype_table[_Py_CHARMASK(ch)] & _PY_CTF.XDIGIT


# Translation of:
# https://github.com/python/cpython/blob/1d4b6ba19466aba0eb91c4ba01ba509acf18c723/Include/pyctype.h#L23    # noqa: E501
@register_jitable
def _Py_ISALNUM(ch):
    """
    Equivalent to the CPython macro `Py_ISALNUM()`
    """
    return _Py_ctype_table[_Py_CHARMASK(ch)] & _PY_CTF.ALNUM


# Translation of:
# https://github.com/python/cpython/blob/1d4b6ba19466aba0eb91c4ba01ba509acf18c723/Include/pyctype.h#L24    # noqa: E501
@register_jitable
def _Py_ISSPACE(ch):
    """
    Equivalent to the CPython macro `Py_ISSPACE()`
    """
    return _Py_ctype_table[_Py_CHARMASK(ch)] & _PY_CTF.SPACE

# End code related to/from CPython's pyctype
# ------------------------------------------------------------------------------<|MERGE_RESOLUTION|>--- conflicted
+++ resolved
@@ -328,10 +328,7 @@
 def _PyUnicode_IsAlpha(ch):
     ctype = _PyUnicode_gettyperecord(ch)
     return ctype.flags & _PyUnicode_TyperecordMasks.ALPHA_MASK != 0
-<<<<<<< HEAD
-=======
-
->>>>>>> 598f2a3e
+
 
 # End code related to/from CPython's unicodectype impl
 # ------------------------------------------------------------------------------
