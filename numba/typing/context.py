from __future__ import print_function
from collections import defaultdict
import functools
import numpy
from numba import types, utils
from numba.typeconv import rules
from . import templates
# Initialize declarations
from . import builtins, mathdecl, npydecl


<<<<<<< HEAD
class Context(object):
=======
class BaseContext(object):
>>>>>>> 1589aa9d
    """A typing context for storing function typing constrain template.
    """

    def __init__(self):
        self.functions = defaultdict(list)
        self.attributes = {}
        self.globals = utils.UniqueDict()
        self.tm = rules.default_type_manager
        self._load_builtins()
        self.init()

    def init(self):
        pass

    def get_number_type(self, num):
        if isinstance(num, int):
            nbits = utils.bit_length(num)
            if nbits < 32:
                typ = types.int32
            elif nbits < 64:
                typ = types.int64
            else:
                raise ValueError("Int value is too large: %s" % num)
            return typ
        elif isinstance(num, float):
            return types.float64
        else:
            raise NotImplementedError(type(num), num)

    def resolve_function_type(self, func, args, kws):
        if isinstance(func, types.Function):
            return func.template(self).apply(args, kws)

        if isinstance(func, types.Dispatcher):
            if kws:
                raise TypeError("kwargs not supported")
            if not func.overloaded.is_compiling:
                # Avoid compiler re-entrant
                fnobj = func.overloaded.compile(tuple(args))
            else:
                try:
                    fnobj = func.overloaded.get_overload(tuple(args))
                except KeyError:
                    return None
            ty = self.globals[fnobj]
            return self.resolve_function_type(ty, args, kws)

        defns = self.functions[func]
        for defn in defns:
            res = defn.apply(args, kws)
            if res is not None:
                return res

    def resolve_getattr(self, value, attr):
        if isinstance(value, types.Record):
            return value.typeof(attr)

        try:
            attrinfo = self.attributes[value]
        except KeyError:
            if value.is_parametric:
                attrinfo = self.attributes[type(value)]
            else:
                raise

        return attrinfo.resolve(value, attr)

    def resolve_setitem(self, target, index, value):
        args = target, index, value
        kws = ()
        return self.resolve_function_type("setitem", args, kws)

    def resolve_setattr(self, target, attr, value):
        if isinstance(target, types.Record):
            expectedty = target.typeof(attr)
            if self.type_compatibility(value, expectedty) is not None:
                return templates.signature(types.void, target, value)

    def get_global_type(self, gv):
        return self.globals[gv]

    def _load_builtins(self):
        self.install(templates.builtin_registry)

    def install(self, registry):
        for ftcls in registry.functions:
            self.insert_function(ftcls(self))
        for ftcls in registry.attributes:
            self.insert_attributes(ftcls(self))
        for gv, gty in registry.globals:
            self.insert_global(gv, gty)

    def insert_global(self, gv, gty):
        self.globals[gv] = gty

    def insert_attributes(self, at):
        key = at.key
        assert key not in self.attributes, "Duplicated attributes template"
        self.attributes[key] = at

    def insert_function(self, ft):
        key = ft.key
        self.functions[key].append(ft)

    def insert_overloaded(self, overloaded):
        self.globals[overloaded] = types.Dispatcher(overloaded)

    def insert_user_function(self, fn, ft):
        """Insert a user function.

        Args
        ----
        - fn:
            object used as callee
        - ft:
            function template
        """
        self.globals[fn] = types.Function(ft)

    def extend_user_function(self, fn, ft):
        """ Insert of extend a user function.

        Args
        ----
        - fn:
            object used as callee
        - ft:
            function template
        """
        if fn in self.globals:
            self.globals[fn].extend(ft)
        else:
            self.insert_user_function(fn, ft)

    def insert_class(self, cls, attrs):
        clsty = types.Object(cls)
        at = templates.ClassAttrTemplate(self, clsty, attrs)
        self.insert_attributes(at)

    def type_compatibility(self, fromty, toty):
        """
        Returns None or a string describing the conversion e.g. exact, promote,
        unsafe, safe
        """
        if fromty == toty:
            return 'exact'
        elif (isinstance(fromty, types.UniTuple) and
                  isinstance(toty, types.UniTuple) and
                      len(fromty) == len(toty)):
            return self.type_compatibility(fromty.dtype, toty.dtype)
        return self.tm.check_compatible(fromty, toty)

    def unify_types(self, *types):
        return functools.reduce(self.unify_pairs, types)

    def unify_pairs(self, first, second):
        """
        Choose PyObject type as the abstract if we fail to determine a concrete
        type.
        """
        # TODO: should add an option to reject unsafe type conversion
        d = self.type_compatibility(fromty=first, toty=second)
        if d is None:
            return types.pyobject
        elif d == 'exact':
            # Same type
            return first
        elif d == 'promote':
            return second
        elif d in ('safe', 'unsafe'):
            assert first in types.number_domain
            assert second in types.number_domain
            a = numpy.dtype(str(first))
            b = numpy.dtype(str(second))
            # Just use NumPy coercion rules
            sel = numpy.promote_types(a, b)
            # Convert NumPy dtype back to Numba types
            return getattr(types, str(sel))
        else:
            raise Exception("type_compatibility returned %s" % d)


class Context(BaseContext):
    def init(self):
        self.install(mathdecl.registry)
        self.install(npydecl.registry)


def new_method(fn, sig):
    name = "UserFunction_%s" % fn
    ft = templates.make_concrete_template(name, fn, [sig])
    return types.Method(ft, this=sig.recvr)

<|MERGE_RESOLUTION|>--- conflicted
+++ resolved
@@ -9,11 +9,7 @@
 from . import builtins, mathdecl, npydecl
 
 
-<<<<<<< HEAD
-class Context(object):
-=======
 class BaseContext(object):
->>>>>>> 1589aa9d
     """A typing context for storing function typing constrain template.
     """
 
