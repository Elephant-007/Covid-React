from __future__ import absolute_import, print_function

import numpy
from .. import types
from .templates import (AttributeTemplate, AbstractTemplate,
                                    Registry, signature)

from ..numpy_support import (ufunc_find_matching_loop,
                             numba_types_to_numpy_letter_types,
                             numpy_letter_types_to_numba_types)

registry = Registry()
builtin_global = registry.register_global
builtin_attr = registry.register_attr

@builtin_attr
class NumpyModuleAttribute(AttributeTemplate):
    # note: many unary ufuncs are added later on, using setattr
    key = types.Module(numpy)

    def resolve_arctan2(self, mod):
        return types.Function(Numpy_arctan2)

    def resolve_add(self, mod):
        return types.Function(Numpy_add)

    def resolve_subtract(self, mod):
        return types.Function(Numpy_subtract)

    def resolve_multiply(self, mod):
        return types.Function(Numpy_multiply)

    def resolve_divide(self, mod):
        return types.Function(Numpy_divide)

    def resolve_power(self, mod):
        return types.Function(Numpy_power)


class Numpy_rules_ufunc(AbstractTemplate):
    def generic(self, args, kws):
        assert(self.key.nout == 1) # this function assumes only one output

        if len(args) > self.key.nin:
            # more args than inputs... assume everything is typed :)
            assert(len(args) == self.key.nargs)
            
            return signature(args[-1], *args)

        # else... we must look for the kernel to use, the actual loop that
        # will be used, using NumPy's logic:
        assert(len(args) == self.key.nin)
        base_types = [x.dtype if isinstance(x, types.Array) else x for x in args]
        letter_arg_types = numba_types_to_numpy_letter_types(base_types)

        ufunc_loop = ufunc_find_matching_loop(self.key, letter_arg_types)
        if ufunc_loop is not None:
            # a result was found so...
            array_arg = [isinstance(a, types.Array) for a in args]
            # base out type will be based on the ufunc result type (last letter)
            out = numpy_letter_types_to_numba_types(ufunc_loop[-self.key.nout:])
            if any(array_arg):
                # if any argument was an array, the result will be an array
                ndims = max(*[a.ndim if isinstance(a, types.Array) else 0 for a in args])
                out = [types.Array(x, ndims, 'A') for x in out] 
            out.extend(args)
            return signature(out)

        # At this point if we don't have a candidate, we are out of luck. NumPy won't know
        # how to eval this!
        raise TypingError("can't resolve ufunc {0} for types {1}".format(key.__name__, args))


def _numpy_ufunc(name):
    the_key = eval("numpy."+name) # obtain the appropriate symbol for the key.
    class typing_class(Numpy_rules_ufunc):
        key = the_key

    typing_class.__name__ = "resolve_{0}".format(name)
    # Add the resolve method to NumpyModuleAttribute
    setattr(NumpyModuleAttribute, "resolve_"+name, lambda s, m: types.Function(typing_class))
    builtin_global(the_key, types.Function(typing_class))


# list of unary ufuncs to register
_autoregister_ufuncs = [
    "sin", "cos", "tan", "arcsin", "arccos", "arctan",
    "sinh", "cosh", "tanh", "arcsinh", "arccosh", "arctanh",
    "exp", "exp2", "expm1",
    "log", "log2", "log10", "log1p",
    "absolute", "negative", "floor", "ceil", "trunc", "sign",
    "sqrt",
<<<<<<< HEAD
    "deg2rad", "rad2deg",
    "add", "subtract", "multiply", "divide",
    "arctan2"]
for func in _autoregister_ufuncs:
    _numpy_ufunc(func)
del(_autoregister_ufuncs)

=======
    "deg2rad", "rad2deg"]
for func in _autoregister_unary_ufuncs:
    _numpy_unary_ufunc(func)
del(_autoregister_unary_ufuncs)


class Numpy_binary_ufunc(AbstractTemplate):
    def generic(self, args, kws):
        assert not kws
        nargs = len(args)
        if nargs == 3:
            [inp1, inp2, out] = args
            if isinstance(out, types.Array) and \
                    (isinstance(inp1, types.Array) or inp1 in types.number_domain) or \
                    (isinstance(inp2, types.Array) or inp2 in types.number_domain):
                return signature(out, inp1, inp2, out)
        elif nargs == 2:
            [inp1, inp2] = args
            if inp1 in types.number_domain and inp2 in types.number_domain:
                if hasattr(self, "scalar_out_type"):
                    return signature(self.scalar_out_type, inp1, inp2)
                else:
                    return signature(inp1, inp1, inp2)


class Numpy_add(Numpy_binary_ufunc):
    key = numpy.add


class Numpy_subtract(Numpy_binary_ufunc):
    key = numpy.subtract


class Numpy_multiply(Numpy_binary_ufunc):
    key = numpy.multiply


class Numpy_divide(Numpy_binary_ufunc):
    key = numpy.divide


class Numpy_arctan2(Numpy_binary_ufunc):
    key = numpy.arctan2

class Numpy_power(Numpy_binary_ufunc):
    key = numpy.power


builtin_global(numpy, types.Module(numpy))
builtin_global(numpy.arctan2, types.Function(Numpy_arctan2))
builtin_global(numpy.add, types.Function(Numpy_add))
builtin_global(numpy.subtract, types.Function(Numpy_subtract))
builtin_global(numpy.multiply, types.Function(Numpy_multiply))
builtin_global(numpy.divide, types.Function(Numpy_divide))
builtin_global(numpy.power, types.Function(Numpy_power))
>>>>>>> f17e4846

builtin_global(numpy, types.Module(numpy))<|MERGE_RESOLUTION|>--- conflicted
+++ resolved
@@ -32,9 +32,6 @@
 
     def resolve_divide(self, mod):
         return types.Function(Numpy_divide)
-
-    def resolve_power(self, mod):
-        return types.Function(Numpy_power)
 
 
 class Numpy_rules_ufunc(AbstractTemplate):
@@ -90,70 +87,12 @@
     "log", "log2", "log10", "log1p",
     "absolute", "negative", "floor", "ceil", "trunc", "sign",
     "sqrt",
-<<<<<<< HEAD
     "deg2rad", "rad2deg",
     "add", "subtract", "multiply", "divide",
-    "arctan2"]
+    "arctan2", "power"]
 for func in _autoregister_ufuncs:
     _numpy_ufunc(func)
 del(_autoregister_ufuncs)
 
-=======
-    "deg2rad", "rad2deg"]
-for func in _autoregister_unary_ufuncs:
-    _numpy_unary_ufunc(func)
-del(_autoregister_unary_ufuncs)
-
-
-class Numpy_binary_ufunc(AbstractTemplate):
-    def generic(self, args, kws):
-        assert not kws
-        nargs = len(args)
-        if nargs == 3:
-            [inp1, inp2, out] = args
-            if isinstance(out, types.Array) and \
-                    (isinstance(inp1, types.Array) or inp1 in types.number_domain) or \
-                    (isinstance(inp2, types.Array) or inp2 in types.number_domain):
-                return signature(out, inp1, inp2, out)
-        elif nargs == 2:
-            [inp1, inp2] = args
-            if inp1 in types.number_domain and inp2 in types.number_domain:
-                if hasattr(self, "scalar_out_type"):
-                    return signature(self.scalar_out_type, inp1, inp2)
-                else:
-                    return signature(inp1, inp1, inp2)
-
-
-class Numpy_add(Numpy_binary_ufunc):
-    key = numpy.add
-
-
-class Numpy_subtract(Numpy_binary_ufunc):
-    key = numpy.subtract
-
-
-class Numpy_multiply(Numpy_binary_ufunc):
-    key = numpy.multiply
-
-
-class Numpy_divide(Numpy_binary_ufunc):
-    key = numpy.divide
-
-
-class Numpy_arctan2(Numpy_binary_ufunc):
-    key = numpy.arctan2
-
-class Numpy_power(Numpy_binary_ufunc):
-    key = numpy.power
-
-
-builtin_global(numpy, types.Module(numpy))
-builtin_global(numpy.arctan2, types.Function(Numpy_arctan2))
-builtin_global(numpy.add, types.Function(Numpy_add))
-builtin_global(numpy.subtract, types.Function(Numpy_subtract))
-builtin_global(numpy.multiply, types.Function(Numpy_multiply))
-builtin_global(numpy.divide, types.Function(Numpy_divide))
-builtin_global(numpy.power, types.Function(Numpy_power))
->>>>>>> f17e4846
 
 builtin_global(numpy, types.Module(numpy))