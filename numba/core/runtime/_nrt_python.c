/*
 * Definition of NRT functions for marshalling from / to Python objects.
 * This module is included by _nrt_pythonmod.c and by pycc-compiled modules.
 */

#include "../../_pymodule.h"

#define NPY_NO_DEPRECATED_API NPY_1_7_API_VERSION
#include <numpy/ndarrayobject.h>
#include <numpy/arrayscalars.h>

#include "../../_arraystruct.h"
#include "../../_numba_common.h"
#include "nrt.h"


/*
 * Create a NRT MemInfo for data owned by a PyObject.
 */

static void
pyobject_dtor(void *ptr, size_t size, void* info) {
    PyGILState_STATE gstate;
    PyObject *ownerobj = info;

    gstate = PyGILState_Ensure();   /* ensure the GIL */
    Py_DECREF(ownerobj);            /* release the python object */
    PyGILState_Release(gstate);     /* release the GIL */
}

NUMBA_EXPORT_FUNC(NRT_MemInfo *)
NRT_meminfo_new_from_pyobject(void *data, PyObject *ownerobj) {
    size_t dummy_size = 0;
    Py_INCREF(ownerobj);
    return NRT_MemInfo_new(data, dummy_size, pyobject_dtor, ownerobj);
}


/*
 * A Python object wrapping a NRT meminfo.
 */

typedef struct {
    PyObject_HEAD
    NRT_MemInfo *meminfo;
} MemInfoObject;


static
int MemInfo_init(MemInfoObject *self, PyObject *args, PyObject *kwds) {
    static char *keywords[] = {"ptr", NULL};
    PyObject *raw_ptr_obj;
    void *raw_ptr;
    if (!PyArg_ParseTupleAndKeywords(args, kwds, "O", keywords, &raw_ptr_obj)) {
        return -1;
    }
    raw_ptr = PyLong_AsVoidPtr(raw_ptr_obj);
    NRT_Debug(nrt_debug_print("MemInfo_init self=%p raw_ptr=%p\n", self, raw_ptr));

    if(PyErr_Occurred()) return -1;
    self->meminfo = (NRT_MemInfo *)raw_ptr;
    assert (NRT_MemInfo_refcount(self->meminfo) > 0 && "0 refcount");
    return 0;
}


static int
MemInfo_getbuffer(PyObject *exporter, Py_buffer *view, int flags) {
    Py_ssize_t len;
    void *buf;
    int readonly = 0;

    MemInfoObject *miobj = (MemInfoObject*)exporter;
    NRT_MemInfo *mi = miobj->meminfo;

    buf = NRT_MemInfo_data(mi);
    len = NRT_MemInfo_size(mi);
    return PyBuffer_FillInfo(view, exporter, buf, len, readonly, flags);
}

static PyBufferProcs MemInfo_bufferProcs = {MemInfo_getbuffer, NULL};

static
PyObject*
MemInfo_acquire(MemInfoObject *self) {
    NRT_MemInfo_acquire(self->meminfo);
    Py_RETURN_NONE;
}

static
PyObject*
MemInfo_release(MemInfoObject *self) {
    NRT_MemInfo_release(self->meminfo);
    Py_RETURN_NONE;
}

static
PyObject*
MemInfo_get_data(MemInfoObject *self, void *closure) {
    return PyLong_FromVoidPtr(NRT_MemInfo_data(self->meminfo));
}

static
PyObject*
MemInfo_get_refcount(MemInfoObject *self, void *closure) {
    size_t refct = NRT_MemInfo_refcount(self->meminfo);
    if ( refct == (size_t)-1 ) {
        PyErr_SetString(PyExc_ValueError, "invalid MemInfo");
        return NULL;
    }
    return PyLong_FromSize_t(refct);
}

static
PyObject*
MemInfo_get_external_allocator(MemInfoObject *self, void *closure) {
    void *p = NRT_MemInfo_external_allocator(self->meminfo);
    printf("MemInfo_get_external_allocator %p\n", p);
    return PyLong_FromVoidPtr(p);
}

static
PyObject*
MemInfo_get_parent(MemInfoObject *self, void *closure) {
    void *p = NRT_MemInfo_parent(self->meminfo);
    if (p) {
        Py_INCREF(p);
        return (PyObject*)p;
    } else {
        Py_INCREF(Py_None);
        return Py_None;
    }
}

static void
MemInfo_dealloc(MemInfoObject *self)
{
    NRT_MemInfo_release(self->meminfo);
    Py_TYPE(self)->tp_free((PyObject*)self);
}

static PyMethodDef MemInfo_methods[] = {
    {"acquire", (PyCFunction)MemInfo_acquire, METH_NOARGS,
     "Increment the reference count"
    },
    {"release", (PyCFunction)MemInfo_release, METH_NOARGS,
     "Decrement the reference count"
    },
    {NULL}  /* Sentinel */
};


static PyGetSetDef MemInfo_getsets[] = {
    {"data",
     (getter)MemInfo_get_data, NULL,
     "Get the data pointer as an integer",
     NULL},
    {"refcount",
     (getter)MemInfo_get_refcount, NULL,
     "Get the refcount",
     NULL},
    {"external_allocator",
     (getter)MemInfo_get_external_allocator, NULL,
     "Get the external allocator",
     NULL},
    {"parent",
     (getter)MemInfo_get_parent, NULL,
     NULL},
    {NULL}  /* Sentinel */
};


static PyTypeObject MemInfoType = {
    PyVarObject_HEAD_INIT(NULL, 0)
    "_nrt_python._MemInfo",                   /* tp_name*/
    sizeof(MemInfoObject),                    /* tp_basicsize*/
    0,                                        /* tp_itemsize*/
    (destructor)MemInfo_dealloc,              /* tp_dealloc*/
    0,                                        /* tp_print*/
    0,                                        /* tp_getattr*/
    0,                                        /* tp_setattr*/
    0,                                        /* tp_compare*/
    0,                                        /* tp_repr*/
    0,                                        /* tp_as_number*/
    0,                                        /* tp_as_sequence*/
    0,                                        /* tp_as_mapping*/
    0,                                        /* tp_hash */
    0,                                        /* tp_call*/
    0,                                        /* tp_str*/
    0,                                        /* tp_getattro*/
    0,                                        /* tp_setattro*/
    &MemInfo_bufferProcs,                      /* tp_as_buffer*/
    Py_TPFLAGS_DEFAULT | Py_TPFLAGS_BASETYPE,  /* tp_flags*/
    0,                                        /* tp_doc */
    0,                                        /* tp_traverse */
    0,                                        /* tp_clear */
    0,                                        /* tp_richcompare */
    0,                                        /* tp_weaklistoffset */
    0,                                        /* tp_iter */
    0,                                        /* tp_iternext */
    MemInfo_methods,                          /* tp_methods */
    0,                                        /* tp_members */
    MemInfo_getsets,                          /* tp_getset */
    0,                                        /* tp_base */
    0,                                        /* tp_dict */
    0,                                        /* tp_descr_get */
    0,                                        /* tp_descr_set */
    0,                                        /* tp_dictoffset */
    (initproc)MemInfo_init,                   /* tp_init */
    0,                                        /* tp_alloc */
    0,                                        /* tp_new */
};


/*
Return a MemInfo* as a MemInfoObject*
The NRT reference to the MemInfo is borrowed.
*/
NUMBA_EXPORT_FUNC(MemInfoObject*)
NRT_meminfo_as_pyobject(NRT_MemInfo *meminfo) {
    MemInfoObject *mi;
    PyObject *addr;

    addr = PyLong_FromVoidPtr(meminfo);
    if (!addr) return NULL;
    mi = (MemInfoObject*)PyObject_CallFunctionObjArgs((PyObject *)&MemInfoType, addr, NULL);
    Py_DECREF(addr);
    if (!mi) return NULL;
    return mi;
}


/*
Return a MemInfo* from a MemInfoObject*
A new reference is returned.
*/
NUMBA_EXPORT_FUNC(NRT_MemInfo*)
NRT_meminfo_from_pyobject(MemInfoObject *miobj) {
    NRT_MemInfo_acquire(miobj->meminfo);
    return miobj->meminfo;
}


/*
 * Array adaptor code
 */

NUMBA_EXPORT_FUNC(int)
NRT_adapt_ndarray_from_python(PyObject *obj, arystruct_t* arystruct) {
    PyArrayObject *ndary;
    int i, ndim;
    npy_intp *p;
    void *data;

    if (!PyArray_Check(obj)) {
        return -1;
    }

    ndary = (PyArrayObject*)obj;
    ndim = PyArray_NDIM(ndary);
    data = PyArray_DATA(ndary);

    arystruct->meminfo = NRT_meminfo_new_from_pyobject((void*)data, obj);
    arystruct->data = data;
    arystruct->nitems = PyArray_SIZE(ndary);
    arystruct->itemsize = PyArray_ITEMSIZE(ndary);
    arystruct->parent = obj;
    p = arystruct->shape_and_strides;
    for (i = 0; i < ndim; i++, p++) {
        *p = PyArray_DIM(ndary, i);
    }
    for (i = 0; i < ndim; i++, p++) {
        *p = PyArray_STRIDE(ndary, i);
    }

    NRT_Debug(nrt_debug_print("NRT_adapt_ndarray_from_python %p\n",
                              arystruct->meminfo));
    return 0;
}

static
PyObject* try_to_return_parent(arystruct_t *arystruct, int ndim,
                               PyArray_Descr *descr)
{
    int i;
    PyArrayObject *array = (PyArrayObject *)arystruct->parent;

    if (!PyArray_Check(arystruct->parent))
        /* Parent is a generic buffer-providing object */
        goto RETURN_ARRAY_COPY;

    if (PyArray_DATA(array) != arystruct->data)
        goto RETURN_ARRAY_COPY;

    if (PyArray_NDIM(array) != ndim)
        goto RETURN_ARRAY_COPY;

    if (PyObject_RichCompareBool((PyObject *) PyArray_DESCR(array),
                                 (PyObject *) descr, Py_EQ) <= 0)
        goto RETURN_ARRAY_COPY;

    for(i = 0; i < ndim; ++i) {
        if (PyArray_DIMS(array)[i] != arystruct->shape_and_strides[i])
            goto RETURN_ARRAY_COPY;
        if (PyArray_STRIDES(array)[i] != arystruct->shape_and_strides[ndim + i])
            goto RETURN_ARRAY_COPY;
    }

    /* Yes, it is the same array
       Return new reference */
    Py_INCREF((PyObject *)array);
    return (PyObject *)array;

RETURN_ARRAY_COPY:
    return NULL;
}

/**
 * This function was renamed in 0.52.0 to specify that it acquires references.
 * It used to steal the reference of the arystruct.
 * Refer to https://github.com/numba/numba/pull/6446
 */
NUMBA_EXPORT_FUNC(PyObject *)
<<<<<<< HEAD
NRT_adapt_ndarray_to_python(arystruct_t* arystruct, PyTypeObject *retty, int ndim,
=======
NRT_adapt_ndarray_to_python_acqref(arystruct_t* arystruct, int ndim,
>>>>>>> ff07c317
                            int writeable, PyArray_Descr *descr)
{
    PyArrayObject *array;
    MemInfoObject *miobj = NULL;
    PyObject *args;
    npy_intp *shape, *strides;
    int flags = 0;

    if (descr == NULL) {
        PyErr_Format(PyExc_RuntimeError,
                     "In 'NRT_adapt_ndarray_to_python', 'descr' is NULL");
        return NULL;
    }

    if (!NUMBA_PyArray_DescrCheck(descr)) {
        PyErr_Format(PyExc_TypeError,
                     "expected dtype object, got '%.200s'",
                     Py_TYPE(descr)->tp_name);
        return NULL;
    }

    if (arystruct->parent) {
        PyObject *obj = try_to_return_parent(arystruct, ndim, descr);
        if (obj) {
            return obj;
        }
    }

    if (arystruct->meminfo) {
        /* wrap into MemInfoObject */
        miobj = PyObject_New(MemInfoObject, &MemInfoType);
        args = PyTuple_New(1);
        /* SETITEM steals reference */
        PyTuple_SET_ITEM(args, 0, PyLong_FromVoidPtr(arystruct->meminfo));
        NRT_Debug(nrt_debug_print("NRT_adapt_ndarray_to_python arystruct->meminfo=%p\n", arystruct->meminfo));
        /*  Note: MemInfo_init() does not incref.  This function steals the
         *        NRT reference, which we need to acquire.
         */
<<<<<<< HEAD
        NRT_Debug(nrt_debug_print("NRT_adapt_ndarray_to_python created MemInfo=%p\n", miobj));
=======
        NRT_MemInfo_acquire(arystruct->meminfo);
>>>>>>> ff07c317
        if (MemInfo_init(miobj, args, NULL)) {
            NRT_Debug(nrt_debug_print("MemInfo_init returned 0.\n"));
            return NULL;
        }
        Py_DECREF(args);
    }

    shape = arystruct->shape_and_strides;
    strides = shape + ndim;
    Py_INCREF((PyObject *) descr);
    array = (PyArrayObject *) PyArray_NewFromDescr(retty, descr, ndim,
                                                   shape, strides, arystruct->data,
                                                   flags, (PyObject *) miobj);

    if (array == NULL)
        return NULL;

    /* Set writable */
#if NPY_API_VERSION >= 0x00000007
    if (writeable) {
        PyArray_ENABLEFLAGS(array, NPY_ARRAY_WRITEABLE);
    }
    else {
        PyArray_CLEARFLAGS(array, NPY_ARRAY_WRITEABLE);
    }
#else
    if (writeable) {
        array->flags |= NPY_WRITEABLE;
    }
    else {
        array->flags &= ~NPY_WRITEABLE;
    }
#endif

    if (miobj) {
        /* Set the MemInfoObject as the base object */
#if NPY_API_VERSION >= 0x00000007
        if (-1 == PyArray_SetBaseObject(array,
                                        (PyObject *) miobj))
        {
            Py_DECREF(array);
            Py_DECREF(miobj);
            return NULL;
        }
#else
        PyArray_BASE(array) = (PyObject *) miobj;
#endif

    }
    return (PyObject *) array;
}

NUMBA_EXPORT_FUNC(void)
NRT_adapt_buffer_from_python(Py_buffer *buf, arystruct_t *arystruct)
{
    int i;
    npy_intp *p;

    if (buf->obj) {
        /* Allocate new MemInfo only if the buffer has a parent */
        arystruct->meminfo = NRT_meminfo_new_from_pyobject((void*)buf->buf, buf->obj);
    }
    arystruct->data = buf->buf;
    arystruct->itemsize = buf->itemsize;
    arystruct->parent = buf->obj;
    arystruct->nitems = 1;
    p = arystruct->shape_and_strides;
    for (i = 0; i < buf->ndim; i++, p++) {
        *p = buf->shape[i];
        arystruct->nitems *= buf->shape[i];
    }
    for (i = 0; i < buf->ndim; i++, p++) {
        *p = buf->strides[i];
    }
}


/* Initialization subroutines for modules including this source file */

static int
init_nrt_python_module(PyObject *module)
{
    MemInfoType.tp_new = PyType_GenericNew;
    if (PyType_Ready(&MemInfoType))
        return -1;
    return 0;
}<|MERGE_RESOLUTION|>--- conflicted
+++ resolved
@@ -321,12 +321,8 @@
  * Refer to https://github.com/numba/numba/pull/6446
  */
 NUMBA_EXPORT_FUNC(PyObject *)
-<<<<<<< HEAD
-NRT_adapt_ndarray_to_python(arystruct_t* arystruct, PyTypeObject *retty, int ndim,
-=======
-NRT_adapt_ndarray_to_python_acqref(arystruct_t* arystruct, int ndim,
->>>>>>> ff07c317
-                            int writeable, PyArray_Descr *descr)
+NRT_adapt_ndarray_to_python_acqref(arystruct_t* arystruct, PyTypeObject *retty,
+                            int ndim, int writeable, PyArray_Descr *descr)
 {
     PyArrayObject *array;
     MemInfoObject *miobj = NULL;
@@ -364,11 +360,8 @@
         /*  Note: MemInfo_init() does not incref.  This function steals the
          *        NRT reference, which we need to acquire.
          */
-<<<<<<< HEAD
-        NRT_Debug(nrt_debug_print("NRT_adapt_ndarray_to_python created MemInfo=%p\n", miobj));
-=======
+        NRT_Debug(nrt_debug_print("NRT_adapt_ndarray_to_python_acqref created MemInfo=%p\n", miobj));
         NRT_MemInfo_acquire(arystruct->meminfo);
->>>>>>> ff07c317
         if (MemInfo_init(miobj, args, NULL)) {
             NRT_Debug(nrt_debug_print("MemInfo_init returned 0.\n"));
             return NULL;
