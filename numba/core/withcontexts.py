--- conflicted
+++ resolved
@@ -253,14 +253,11 @@
                          "refers to a Numba type."),
                     loc=loc
                 )
-<<<<<<< HEAD
 
         # Legalize the types for objmode
         for name, typ in typeanns.items():
             self._legalize_arg_type(name, typ, loc)
 
-=======
->>>>>>> a76653a7
         return typeanns
 
     def _legalize_arg_type(self, name, typ, loc):
