--- conflicted
+++ resolved
@@ -89,39 +89,24 @@
 def map_to_strtype(type):
     "Map a minitype or str type to a str type"
     if isinstance(type, minitypes.Type):
-<<<<<<< HEAD
         if __debug__:
             print 'CONVERTING', type
-=======
->>>>>>> dd7eb84e
         if type.is_float:
             if type.itemsize == 4:
                 return 'f'
             elif type.itemsize == 8:
-<<<<<<< HEAD
-                return 'd'
-=======
                 return 'f8'
->>>>>>> dd7eb84e
             else:
                 # hurgh
                 raise NotImplementedError
             #type = 'f%d' % (type.itemsize * 8,)
         elif type.is_int:
             if type == minitypes.int_:
-<<<<<<< HEAD
                 type = 'i'
             elif type == minitypes.long_:
                 type = 'l'
             else:
-                type = 'i%d' % (type.itemsize * 8,)
-=======
-                type = 'i4'
-            elif type == minitypes.long_:
-                type = 'i4'
-            else:
                 type = 'i%d' % (type.itemsize,)
->>>>>>> dd7eb84e
         elif type.is_function:
             type = ["func"]
         elif type.is_tuple:
@@ -132,13 +117,8 @@
             type = "%s *" % (map_to_strtype(type.base_type))
         else:
             raise NotImplementedError
-<<<<<<< HEAD
         if __debug__:
             print type
-=======
-
-        print type
->>>>>>> dd7eb84e
 
     return type
 
@@ -386,8 +366,7 @@
         #                            ndim = dimcount,
         #                            flags = 'C_CONTIGUOUS')
         # For now, we'll just allow any Python objects, and hope for the best.
-        dtype, ndim = _getdim_and_type(typ)
-        return np.ctypeslib.ndpointer(dtype=dtype, ndim=ndim)
+        return ctypes.py_object
     n_pointer = 0
     if typ.endswith('*'):
         n_pointer = typ.count('*')
@@ -1176,7 +1155,6 @@
             return prototype(self.func)
 
     def make_ufunc(self, name=None):
-<<<<<<< HEAD
         raise NotImplementedError('Extension module for make_ufunc() is '
                                   'currently disabled.')
         #if self.ee is None:
@@ -1185,14 +1163,6 @@
         #    name = self.func.func_name
         #return make_ufunc(self.ee.get_pointer_to_function(self.lfunc), 
         #                       0, name)
-=======
-        if self.ee is None:
-            self.ee = le.ExecutionEngine.new(self.mod)
-        if name is None:
-            name = self.func.func_name
-        return make_ufunc(self.ee.get_pointer_to_function(self.lfunc), 
-                               0, name)
->>>>>>> dd7eb84e
 
     # This won't convert any llvm types.  It assumes 
     #  the llvm types in args are either fixed or not-yet specified.
