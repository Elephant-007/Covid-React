--- conflicted
+++ resolved
@@ -106,14 +106,8 @@
 
 
     def decorate(overload_func):
-<<<<<<< HEAD
-        template = make_overload_template(
-            func, overload_func, opts, strict,
-        )
-=======
         template = make_overload_template(func, overload_func, opts, strict,
                                           inline)
->>>>>>> 826c5112
         infer(template)
         if callable(func):
             infer_global(func, types.Function(template))
