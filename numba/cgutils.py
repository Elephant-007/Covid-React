--- conflicted
+++ resolved
@@ -316,8 +316,8 @@
 @contextmanager
 def for_range_slice(builder, start, stop, step, intp, inc=True):
     """
-    Generate LLVM IR for a for-loop based on a slice  
-    
+    Generate LLVM IR for a for-loop based on a slice
+
     Parameters
     -------------
     builder : object
@@ -328,7 +328,7 @@
         The end value of the slice
     step : int
         The step value of the slice
-    intp : 
+    intp :
         The data type
     inc : boolean, optional
         A flag to handle the step < 0 case, in which case we decrement the loop
@@ -626,8 +626,7 @@
         else:
             args.append(v)
     functype = Type.function(Type.int(32), [Type.pointer(Type.int(8))], True)
-<<<<<<< HEAD
-    fn = get_module(builder).add_function(functype, 'printf')
+    fn = get_module(builder).get_or_insert_function(functype, 'printf')
     builder.call(fn, [str_addr] + args)
 
 
@@ -642,8 +641,4 @@
     bbcont = fn.append_basic_block('.continue')
     builder.cbranch(cond, bbtrue, bbcont)
     builder.position_at_end(bbcont)
-    return bbcont
-=======
-    fn = get_module(builder).get_or_insert_function(functype, 'printf')
-    builder.call(fn, [str_addr] + args)
->>>>>>> a05ceaf7
+    return bbcont