from __future__ import print_function, division, absolute_import
from pprint import pprint
from contextlib import contextmanager
from collections import namedtuple, defaultdict
import warnings
import inspect

from numba import (bytecode, interpreter, typing, typeinfer, lowering,
                   objmode, irpasses, utils, config, type_annotations,
                   types, ir, assume, looplifting, macro)
from numba.targets import cpu


class Flags(utils.ConfigOptions):
    # These options are all false by default, but the defaults are
    # different with the @jit decorator (see targets.options.TargetOptions).

    OPTIONS = frozenset([
        # Enable loop-lifting
        'enable_looplift',
        # Enable pyobject mode (in general)
        'enable_pyobject',
        # Enable pyobject mode inside lifted loops
        'enable_pyobject_looplift',
        # Force pyobject mode inside the whole function
        'force_pyobject',
        'no_compile',
        'no_wraparound',
        'boundcheck',
        ])


DEFAULT_FLAGS = Flags()


CR_FIELDS = ["typing_context",
             "target_context",
             "entry_point",
             "typing_error",
             "type_annotation",
             "llvm_module",
             "llvm_func",
             "signature",
             "objectmode",
             "lifted",
             "fndesc"]


CompileResult = namedtuple("CompileResult", CR_FIELDS)
FunctionAttributes = namedtuple("FunctionAttributes",
    ['name', 'filename', 'lineno'])
DEFAULT_FUNCTION_ATTRIBUTES = FunctionAttributes('<anonymous>', '<unknown>', 0)


def get_function_attributes(func):
    '''
    Extract the function attributes from a Python function or object with
    *py_func* attribute, such as CPUOverloaded.

    Returns an instance of FunctionAttributes.
    '''
    if hasattr(func, 'py_func'):
        func = func.py_func  # This is a Overload object

    name, filename, lineno = DEFAULT_FUNCTION_ATTRIBUTES
    try:
        name = func.__name__
    except AttributeError:
        pass  # this "function" object isn't really a function

    try:
        possible_filename = inspect.getsourcefile(func)
        # Sometimes getsourcefile returns null
        if possible_filename is not None:
            filename = possible_filename
    except TypeError:
        pass  # built-in function, or other object unsupported by inspect

    try:
        lines, lineno = inspect.getsourcelines(func)
    except (IOError, TypeError):
        pass  # unable to read source code for function

    return FunctionAttributes(name, filename, lineno)


def compile_result(**kws):
    keys = set(kws.keys())
    fieldset = set(CR_FIELDS)
    badnames = keys - fieldset
    if badnames:
        raise NameError(*badnames)
    missing = fieldset - keys
    for k in missing:
        kws[k] = None
    return CompileResult(**kws)


def compile_isolated(func, args, return_type=None, flags=DEFAULT_FLAGS,
                     locals={}):
    """
    Compile the function is an isolated environment.
    Good for testing.
    """
    typingctx = typing.Context()
    targetctx = cpu.CPUContext(typingctx)
    return compile_extra(typingctx, targetctx, func, args, return_type, flags,
                         locals)


class _CompileStatus(object):
    """
    Used like a C record
    """
    __slots__ = 'fail_reason', 'use_python_mode', 'can_fallback'


@contextmanager
def _fallback_context(status):
    try:
        yield
    except Exception as e:
        if not status.can_fallback:
            raise
        if utils.PYVERSION >= (3,):
            # Clear all references attached to the traceback
            e = e.with_traceback(None)
        status.fail_reason = e
        status.use_python_mode = True


def compile_extra(typingctx, targetctx, func, args, return_type, flags,
                  locals):
    """
    Args
    ----
    - return_type
        Use ``None`` to indicate
    """
    bc = bytecode.ByteCode(func=func)
    if config.DUMP_BYTECODE:
        print(bc.dump())
    func_attr = get_function_attributes(func)
    return compile_bytecode(typingctx, targetctx, bc, args,
                            return_type, flags, locals,
                            func_attr=func_attr)


def compile_bytecode(typingctx, targetctx, bc, args, return_type, flags,
<<<<<<< HEAD
                     locals, lifted=(),
                     func_attr=DEFAULT_FUNCTION_ATTRIBUTES):
=======
                     locals, lifted=()):

    ### Front-end: Analyze bytecode, generate Numba IR, infer types

>>>>>>> 6c481046
    interp = translate_stage(bc)
    nargs = len(interp.argspec.args)
    if len(args) > nargs:
        raise TypeError("Too many argument types")

    status = _CompileStatus()
    status.can_fallback = flags.enable_pyobject
    status.fail_reason = None
    status.use_python_mode = flags.force_pyobject

    targetctx = targetctx.localized()
    targetctx.metadata['wraparound'] = not flags.no_wraparound

    if not status.use_python_mode:
        with _fallback_context(status):
            legalize_given_types(args, return_type)
            # Type inference
            typemap, return_type, calltypes = type_inference_stage(typingctx,
                                                                   interp,
                                                                   args,
                                                                   return_type,
                                                                   locals)

        if status.fail_reason is not None:
            warnings.warn_explicit('Function "%s" failed type inference: %s'
                          % (func_attr.name, status.fail_reason),
                          config.NumbaWarning,
                          func_attr.filename, func_attr.lineno)

        if not status.use_python_mode:
            with _fallback_context(status):
                legalize_return_type(return_type, interp, targetctx)
            if status.fail_reason is not None:
                warnings.warn_explicit('Function "%s" has invalid return type: %s'
                                       % (func_attr.name, status.fail_reason),
                                       config.NumbaWarning,
                                       func_attr.filename, func_attr.lineno)

    if status.use_python_mode and flags.enable_looplift:
        assert not lifted

        # Try loop lifting
        loop_flags = flags.copy()
        outer_flags = flags.copy()
        # Do not recursively loop lift
        outer_flags.unset('enable_looplift')
        loop_flags.unset('enable_looplift')
        if not flags.enable_pyobject_looplift:
            loop_flags.unset('enable_pyobject')

        def dispatcher_factory(loopbc):
            from . import dispatcher
            return dispatcher.LiftedLoop(loopbc, typingctx, targetctx,
                                         locals, loop_flags)

        entry, loops = looplifting.lift_loop(bc, dispatcher_factory)
        if loops:
            # Some loops were extracted
            cres = compile_bytecode(typingctx, targetctx, entry, args,
                                    return_type, outer_flags, locals,
                                    lifted=tuple(loops),
                                    func_attr=func_attr)
            return cres

    if status.use_python_mode:
        # Fallback typing: everything is a python object
        typemap = defaultdict(lambda: types.pyobject)
        calltypes = defaultdict(lambda: types.pyobject)
        return_type = types.pyobject

    type_annotation = type_annotations.TypeAnnotation(interp=interp,
                                                      typemap=typemap,
                                                      calltypes=calltypes,
                                                      lifted=lifted)
    if config.ANNOTATE:
        print("ANNOTATION".center(80, '-'))
        print(type_annotation)
        print('=' * 80)

    ### Back-end: Generate LLVM IR from Numba IR, compile to machine code

    if status.use_python_mode:
        # Object mode compilation
        func, lmod, lfunc, fndesc = py_lowering_stage(targetctx, interp,
                                                             flags.no_compile)
        if len(args) != nargs:
            # append missing
            args = tuple(args) + (types.pyobject,) * (nargs - len(args))
    else:
        # Native mode compilation
        func, lmod, lfunc, fndesc = native_lowering_stage(targetctx,
                                                                 interp,
                                                                 typemap,
                                                                 return_type,
                                                                 calltypes,
                                                                 flags.no_compile)

    signature = typing.signature(return_type, *args)

    assert lfunc.module is lmod
    cr = compile_result(typing_context=typingctx,
                        target_context=targetctx,
                        entry_point=func,
                        typing_error=status.fail_reason,
                        type_annotation=type_annotation,
                        llvm_func=lfunc,
                        llvm_module=lmod,
                        signature=signature,
                        objectmode=status.use_python_mode,
                        lifted=lifted,
                        fndesc=fndesc,)

    # Warn if compiled function in object mode and force_pyobject not set
    if status.use_python_mode and not flags.force_pyobject:
        if len(lifted) > 0:
            warn_msg = 'Function "%s" was compiled in object mode without forceobj=True, but has lifted loops.' % func_attr.name,
        else:
            warn_msg = 'Function "%s" was compiled in object mode without forceobj=True.' % func_attr.name,
        warnings.warn_explicit(warn_msg, config.NumbaWarning,
                               func_attr.filename, func_attr.lineno)

    return cr


def _is_nopython_types(t):
    return t != types.pyobject and not isinstance(t, types.Dummy)


def legalize_given_types(args, return_type):
    # Filter argument types
    for i, a in enumerate(args):
        if not _is_nopython_types(a):
            raise TypeError("Arg %d of %s is not legal in nopython "
                            "mode" % (i, a))
    # Filter return type
    if (return_type and return_type != types.none and
            not _is_nopython_types(return_type)):
        raise TypeError('Return type of %s is not legal in nopython '
                        'mode' % (return_type,))


def legalize_return_type(return_type, interp, targetctx):
    """
    Only accept array return type iff it is passed into the function.
    """
    assert assume.return_argument_array_only

    if not isinstance(return_type, types.Array):
        return

    # Walk IR to discover all return statements
    retstmts = []
    for bid, blk in interp.blocks.items():
        for inst in blk.body:
            if isinstance(inst, ir.Return):
                retstmts.append(inst)

    assert retstmts, "No return statemants?"

    # FIXME: In the future, we can return an array that is either a dynamically
    #        allocated array or an array that is passed as argument.  This
    #        must be statically resolvable.

    # The return value must be the first modification of the value.
    arguments = frozenset("%s.1" % arg for arg in interp.argspec.args)

    for ret in retstmts:
        if ret.value.name not in arguments:
            raise TypeError("Only accept returning of array passed into the "
                            "function as argument")

    # Legalized; tag return handling
    targetctx.metadata['return.array'] = 'arg'


def translate_stage(bytecode):
    interp = interpreter.Interpreter(bytecode=bytecode)

    if config.DUMP_CFG:
        interp.cfa.dump()

    interp.interpret()

    if config.DEBUG:
        interp.dump()

    macro.expand_macros(interp.blocks)

    if config.DUMP_IR:
        interp.dump()

    return interp


def type_inference_stage(typingctx, interp, args, return_type, locals={}):
    if len(args) != len(interp.argspec.args):
        raise TypeError("Mismatch number of argument types")

    infer = typeinfer.TypeInferer(typingctx, interp.blocks)

    # Seed argument types
    for arg, ty in zip(interp.argspec.args, args):
    	infer.seed_type(arg, ty)

    # Seed return type
    if return_type is not None:
        infer.seed_return(return_type)

    # Seed local types
    for k, v in locals.items():
        infer.seed_type(k, v)

    infer.build_constrain()
    infer.propagate()
    typemap, restype, calltypes = infer.unify()

    if config.DEBUG:
        pprint(typemap)
        pprint(restype)
        pprint(calltypes)

    return typemap, restype, calltypes


def native_lowering_stage(targetctx, interp, typemap, restype, calltypes,
                          nocompile):
    # Lowering
    fndesc = lowering.PythonFunctionDescriptor.from_specialized_function(
        interp, typemap, restype, calltypes, mangler=targetctx.mangler)

    lower = lowering.Lower(targetctx, fndesc, interp)
    lower.lower()

    if nocompile:
        return None, lower.module, lower.function, fndesc
    else:
        # Prepare for execution
        cfunc = targetctx.get_executable(lower.function, fndesc, lower.env)

        targetctx.insert_user_function(cfunc, fndesc)

        return cfunc, lower.module, lower.function, fndesc


def py_lowering_stage(targetctx, interp, nocompile):
    fndesc = lowering.PythonFunctionDescriptor.from_object_mode_function(interp)
    lower = objmode.PyLower(targetctx, fndesc, interp)
    lower.lower()

    if nocompile:
        return None, lower.module, lower.function, fndesc
    else:
        cfunc = targetctx.get_executable(lower.function, fndesc, lower.env)
        return cfunc, lower.module, lower.function, fndesc


def ir_optimize_for_py_stage(interp):
    """
    This passes breaks semantic for the type inferer but they reduces
    refct calls for object mode.
    """
    irpasses.RemoveRedundantAssign(interp).run()
    if config.DEBUG:
        print("ir optimize".center(80, '-'))
        interp.dump()<|MERGE_RESOLUTION|>--- conflicted
+++ resolved
@@ -147,15 +147,10 @@
 
 
 def compile_bytecode(typingctx, targetctx, bc, args, return_type, flags,
-<<<<<<< HEAD
                      locals, lifted=(),
                      func_attr=DEFAULT_FUNCTION_ATTRIBUTES):
-=======
-                     locals, lifted=()):
-
     ### Front-end: Analyze bytecode, generate Numba IR, infer types
 
->>>>>>> 6c481046
     interp = translate_stage(bc)
     nargs = len(interp.argspec.args)
     if len(args) > nargs:
