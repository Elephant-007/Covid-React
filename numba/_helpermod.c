--- conflicted
+++ resolved
@@ -136,10 +136,7 @@
     declmethod(dict_iter_sizeof);
     declmethod(dict_iter);
     declmethod(dict_iter_next);
-<<<<<<< HEAD
     declmethod(dict_dump_keys);
-=======
->>>>>>> 421417d6
 
 #define MATH_UNARY(F, R, A) declmethod(F);
 #define MATH_BINARY(F, R, A, B) declmethod(F);
