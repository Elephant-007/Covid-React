--- conflicted
+++ resolved
@@ -915,7 +915,6 @@
 # Element-wise computations
 
 @register_jitable
-<<<<<<< HEAD
 def _np_vander(x, N, increasing):
     if x.ndim > 1:
         raise ValueError('x must be a one-dimensional array or sequence.')
@@ -964,7 +963,8 @@
             return np_vander_impl
         elif isinstance(x, (types.Tuple, types.Sequence)):
             return np_vander_x_seq_impl
-=======
+
+@register_jitable
 def _fill_diagonal_params(a, wrap):
     if a.ndim == 2:
         m = a.shape[0]
@@ -1071,7 +1071,6 @@
     else:
         msg = "The first argument must be at least 2-D (found %s-D)" % a.ndim
         raise TypingError(msg)
->>>>>>> 6c6d7769
 
 def _np_round_intrinsic(tp):
     # np.round() always rounds half to even
